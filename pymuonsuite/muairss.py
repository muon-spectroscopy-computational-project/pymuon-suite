"""
muairss.py

Utility functions and main script for AIRSS structure generation for muon site
finding.
"""


import os
import glob
import warnings

import numpy as np
import argparse as ap
from spglib import find_primitive

from ase import Atoms, io
from soprano.utils import customize_warnings, silence_stdio
from soprano.collection import AtomsCollection
from soprano.collection.generate import defectGen
from soprano.analyse.phylogen import PhylogenCluster, Gene
from soprano.rnd import Random

<<<<<<< HEAD
from pymuonsuite.utils import make_supercell, safe_create_folder
=======
from pymuonsuite.utils import (
    make_3x3,
    safe_create_folder,
    get_element_from_custom_symbol,
)
>>>>>>> 64969ed4
from pymuonsuite.schemas import load_input_file, MuAirssSchema
from pymuonsuite.io.castep import ReadWriteCastep
from pymuonsuite.io.dftb import ReadWriteDFTB
from pymuonsuite.io.uep import ReadWriteUEP
from pymuonsuite.io.output import write_cluster_report
from pymuonsuite import constants

customize_warnings()


def find_primitive_structure(struct):
    """Find the structure contained within the reduced cell

    | Args:
    |   struct (ase.Atoms): structure to find the reduced cell for.
    |
    | Returns:
    |   reduced_struct(ase.Atoms): the structure in the reduced cell.

    """
    params = (struct.cell, struct.get_scaled_positions(), struct.numbers)
    lattice, scaled_positions, numbers = find_primitive(params)
    reduced_struct = Atoms(
        cell=lattice, scaled_positions=scaled_positions, numbers=numbers
    )
    return reduced_struct


def generate_muairss_collection(struct, params):

    if params["mu_symbol"] in struct.get_chemical_symbols():
        print(
            "WARNING: chosen muon symbol conflicts with existing elements in"
            " the starting unit cell. This could cause mistakes"
        )

    # Make a supercell
    scell0 = make_supercell(struct, params["supercell"])

    reduced_struct = find_primitive_structure(struct)

    print("Generating defect configurations...")
    # Seed the random generator
    Random.reseed(params["random_seed"])
    # Get the defect
    mu_symbol = params.get("mu_symbol", "H:mu")
    mu_symbol_element = get_element_from_custom_symbol(mu_symbol)
    # Now generate the defect configurations
    defect_gen = defectGen(
        reduced_struct,
        mu_symbol_element,
        poisson_r=params["poisson_r"],
        vdw_scale=params["vdw_scale"],
    )
    defect_collection = AtomsCollection(defect_gen)
    print("{0} configurations generated".format(len(defect_collection)))

    # Defects were generated using the reduced/primitive structure
    # Now move them to the supercell
    particle_mass = params.get("particle_mass_amu", constants.m_mu_amu)
    collection = []
    for atoms in defect_collection:
        # Where's the muon?
        # We rely on the fact that it's always put at the first place
        mupos = atoms.get_positions()[0]
        scell = scell0.copy() + Atoms(
            mu_symbol_element, positions=[mupos], masses=[particle_mass]
        )
        # Add castep custom species
        csp = scell0.get_chemical_symbols() + [mu_symbol]
        scell.set_array("castep_custom_species", np.array(csp))
        scell.set_pbc(params["dftb_pbc"])
        collection.append(scell)

    return AtomsCollection(collection)


def parse_structure_name(file_name):
    name = os.path.basename(file_name)
    base = os.path.splitext(name)[0]
    return base


def save_muairss_collection(struct, params, batch_path=""):
    """Generate input files for a single structure and configuration file"""

    dc = generate_muairss_collection(struct, params)
    # Just to keep track, add the parameters used to the collection
    dc.info["muairss_params"] = dict(params)

    # Output folder
    out_path = safe_create_folder(os.path.join(batch_path, params["out_folder"]))

    if not out_path:
        raise RuntimeError("Could not create folder {0}")

    io_formats = {
        "castep": ReadWriteCastep,
        "dftb+": ReadWriteDFTB,
        "uep": ReadWriteUEP,
    }

    calcs = [s.strip().lower() for s in params["calculator"].split(",")]
    if "all" in calcs:
        calcs = io_formats.keys()

    # Save LICENSE file for DFTB+ parameters
    if "dftb+" in calcs:
        from pymuonsuite.data.dftb_pars import get_license

        with open(os.path.join(out_path, "dftb.LICENSE"), "w") as f:
            f.write(get_license())

    for cname in calcs:
        rw = io_formats[cname](params, script=params.get("script_file"))
        calc_path = os.path.join(out_path, cname)
        dc.save_tree(
            calc_path,
            rw.write,
            name_root=params["name"],
            opt_args={"calc_type": "GEOM_OPT"},
            safety_check=2,
        )

    # Do we also save a collective structure?
    allf = params["allpos_filename"]
    if allf is not None:
        alls = struct.copy()
        csp = struct.get_chemical_symbols()
        for atoms in dc:
            # We rely on the fact the muon is always put at the end
            mu = atoms[-1]
            alls.append(mu)
            csp += [params["mu_symbol"]]

        alls.set_array("castep_custom_species", np.array(csp))
        with silence_stdio(True, True):
            io.write(allf, alls)


def load_muairss_collection(struct, params, batch_path=""):

    # Output folder
    out_path = os.path.join(batch_path, params["out_folder"])

    io_formats = {
        "castep": ReadWriteCastep,
        "dftb+": ReadWriteDFTB,
        "uep": ReadWriteUEP,
    }

    calcs = [s.strip().lower() for s in params["calculator"].split(",")]
    if "all" in calcs:
        calcs = io_formats.keys()

    loaded = {}

    for cname in calcs:
        rw = io_formats[cname](params)
        calc_path = os.path.join(out_path, cname)

        dc = AtomsCollection.load_tree(
            calc_path, rw.read, safety_check=2, tolerant=True
        )

        alln = len(glob.glob(calc_path + "/*"))

        total_structures = len(dc.structures)
        if total_structures == 0:
            return
        elif total_structures / alln < 0.9:
            print(
                """If more than 10% of structures could not be loaded,
we advise adjusting the parameters and re-running the {0}
optimisation for the structures that failed.""".format(
                    cname
                )
            )

        loaded[cname] = dc

    return loaded


def muairss_batch_io(args, global_params, save=False):
    structures_path = args.structures

    all_files = glob.glob(os.path.join(structures_path, "*"))
    structure_files = [
        path for path in all_files if not os.path.splitext(path)[1] == ".yaml"
    ]

    if save:
        global_params["out_folder"] = safe_create_folder(global_params["out_folder"])

    print(
        "Beginning {0} of {1} structures".format(
            "creation" if save else "loading", len(structure_files)
        )
    )

    bpath = global_params["out_folder"]

    loaded = {}

    for path in structure_files:
        name = parse_structure_name(path)
        with silence_stdio():
            struct = io.read(path)
        params = dict(global_params)  # Copy
        params["name"] = name
        parameter_file = os.path.join(structures_path, "{}.yaml".format(name))
        if os.path.isfile(parameter_file):
            params = load_input_file(parameter_file, MuAirssSchema, merge=params)
        params["out_folder"] = params["name"]

        if save:
            print("Making {} ---------------------".format(name))
            save_muairss_collection(struct, params, batch_path=bpath)
        else:
            print("Loading {} ---------------------".format(name))
            coll = load_muairss_collection(struct, params, batch_path=bpath)
            loaded[name] = {"struct": struct, "collection": coll}

    print("Done!")

    if not save:
        return loaded


def muairss_cluster(struct, collection, params, name=None):

    if name is None:
        name = params["name"]

    clusters = {}

    for calc, ccoll in collection.items():
        # First, filter out all failed results
        def calc_filter(a):
            return a.calc is not None

        n = len(ccoll)
        ccoll = ccoll.filter(calc_filter)
        if len(ccoll) < n:
            warnings.warn(
                "Calculation failed for {0}% of structures."
                " If more than 10% of the calculations failed,"
                " we advise adjusting the parameters and re-running"
                " the optimisation for the runs that failed.".format(
                    round((1 - len(ccoll) / n) * 100)
                )
            )

        # Start by extracting the muon positions
        genes = [
            Gene("energy", 1, {}),
            Gene("defect_asymmetric_fpos", 1, {"index": -1, "struct": struct}),
        ]
        pclust = PhylogenCluster(ccoll, genes=genes)

        cmethod = params["clustering_method"]
        if cmethod == "hier":
            cl = pclust.get_hier_clusters(params["clustering_hier_t"])
        elif cmethod == "kmeans":
            cl = pclust.get_kmeans_clusters(params["clustering_kmeans_k"])

        # Get the energy
        gvecs = pclust.get_genome_vectors()[0]
        # Split the collection
        clusters[calc] = [cl, ccoll.classify(cl[0]), gvecs]

    return clusters


def main_generate():
    main("w")


def main(task=None):
    parser = ap.ArgumentParser()
    parser.add_argument(
        "structures",
        type=str,
        default=None,
        help="A structure file or a folder of files in an ASE readable format",
    )
    parser.add_argument(
        "parameter_file",
        type=str,
        default=None,
        help="""YAML
                        formatted file with generation parameters. The
                        arguments can be overridden by structure-specific YAML
                        files if a folder is passed as the first argument.""",
    )
    parser.add_argument(
        "-t",
        type=str,
        default="r",
        choices=["r", "w"],
        dest="task",
        help="""Task to be run by pm-muairss. Can be either 'w'
                        (=generate and WRITE structures) or 'r' (=READ and
                        cluster results). Default is READ.""",
    )

    args = parser.parse_args()
    params = load_input_file(args.parameter_file, MuAirssSchema)

    if task is None:
        task = args.task

    if task == "w":
        if os.path.isdir(args.structures):
            muairss_batch_io(args, params, True)
        elif os.path.isfile(args.structures):
            with silence_stdio():
                struct = io.read(args.structures)
            save_muairss_collection(struct, params)
        else:
            raise RuntimeError(
                "{} is neither a file or a directory".format(args.structures)
            )
    elif task == "r":
        if os.path.isdir(args.structures):
            all_coll = muairss_batch_io(args, params)
            clusters = {}
            for name, data in all_coll.items():
                clusters[name] = muairss_cluster(
                    data["struct"], data["collection"], params
                )
        elif os.path.isfile(args.structures):
            with silence_stdio():
                struct = io.read(args.structures)
            collection = load_muairss_collection(struct, params)
            clusters = {params["name"]: muairss_cluster(struct, collection, params)}
        else:
            raise RuntimeError(
                "{} is neither a file or a directory".format(args.structures)
            )
        write_cluster_report(args, params, clusters)<|MERGE_RESOLUTION|>--- conflicted
+++ resolved
@@ -21,15 +21,11 @@
 from soprano.analyse.phylogen import PhylogenCluster, Gene
 from soprano.rnd import Random
 
-<<<<<<< HEAD
-from pymuonsuite.utils import make_supercell, safe_create_folder
-=======
 from pymuonsuite.utils import (
-    make_3x3,
+    make_supercell,
     safe_create_folder,
     get_element_from_custom_symbol,
 )
->>>>>>> 64969ed4
 from pymuonsuite.schemas import load_input_file, MuAirssSchema
 from pymuonsuite.io.castep import ReadWriteCastep
 from pymuonsuite.io.dftb import ReadWriteDFTB
