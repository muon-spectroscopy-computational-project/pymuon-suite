"""
schemas.py

Python schemas for YAML input files for various scripts
"""


import yaml
import numpy as np
import warnings
from schema import Optional, Schema, SchemaError
from scipy.constants import physical_constants as pcnst
from soprano.utils import customize_warnings

customize_warnings()


def validate_matrix_shape(x):
    x = np.array(x)
    return x.shape == (1,) or x.shape == (3,) or x.shape == (9,) or x.shape == (3, 3)


def validate_supercell(value):
    return (
        value is None
        or isinstance(value, int)
        or (validate_matrix_shape(value) and np.array(value).dtype == int)
    )


def validate_all_of(*options, case_sensitive=True):
    def validator(values):
        if case_sensitive:
            return all([x.strip() in options for x in values.split(",")])
        else:
            return all([x.strip().lower() in options for x in values.split(",")])

    return validator


def validate_str(s):
    # Validates a string in a Python 2 and 3 compatible way
    try:
        return isinstance(s, basestring)
    except NameError:
        # It must be Python 3!
        return isinstance(s, str)


def validate_str_list(value):
    return all(map(validate_str, value))


def validate_bool(value):
    return str(value).strip().lower() in ("true", "t", "false", "f")


def validate_int3(value):
    v = np.array(value)
    return v.shape == (3,) and v.dtype == int


def validate_int_array(value):
    v = np.array(value)
    return v.dtype == int


def validate_vec3(value):
    try:
        v = np.array(value).astype(float)
    except ValueError:
        return False
    return v.shape == (3,)


def validate_save_min(value):
    warnings.warn(
        "The 'clustering_save_min' option is deprecated. "
        "It has been replaced with two options: "
        "'clustering_save_type' and 'clustering_save_format."
        "'clustering_save_type' : structures/input - for selecting "
        "whether to save structure files or input files to another "
        "calculator. "
        "'clustering_save_format': if structures, this "
        "takes an extension (cif, xyz, etc.). If input, takes the "
        "name of a program (castep, dftb+, etc.)"
    )
    return isinstance(value, bool)


def load_input_file(fname, param_schema, merge=None):
    """Load a given input YAML file and validate it with a schema."""

    if merge is None:
        with open(fname, "r") as params_file:
            params = yaml.safe_load(params_file)
    else:
        try:
            param_schema.validate(merge)
        except SchemaError as e:
            message = "Invalid merge params passed to" " load_input_file\n{0}".format(e)
            raise RuntimeError(message)
        with open(fname, "r") as params_file:
            new_params = yaml.safe_load(params_file)
        params = dict(merge)
        params.update(new_params)

    if params is None:
        params = {}  # Fix in case the yaml file is empty

    try:
        params = param_schema.validate(params)
    except SchemaError as e:
        message = "Invalid input file {0}\n{1}".format(fname, e)
        raise RuntimeError(message)

    return params


# Parameter file schemas and defaults
<<<<<<< HEAD
MuAirssSchema = Schema({
    # Name to call the folder for containing each structure. This name will
    # be postfixed with a unique number. e.g. struct_001
    Optional('name', default='struct'):
    validate_str,
    # Calculator to generate structure files for. Must be a comma seperated
    # list of values. Currently supported calculators are CASTEP, DFTB+ and
    # UEP. Can also pass all as an option to generate files for all
    # calculators.
    Optional('calculator', default='dftb+'):
    validate_all_of('castep', 'dftb+', 'uep', 'gaussian',
                    'all', case_sensitive=False),
    # Command to use to run CASTEP.
    Optional('castep_command', default='castep.serial'):
    validate_str,
    # Command to use to run DFTB+.
    Optional('dftb_command', default='dftb+'):
    validate_str,
    # Path to script file to copy in all folders
    Optional('script_file', default=None):
    validate_str,
    # File path to the CASTEP parameter file.
    Optional('castep_param', default=None):
    validate_str,
    # File path to the Gaussian input file.
    Optional('gaussian_input', default=None):
    validate_str,
    # The parameter set to use for DFTB+
    Optional('dftb_set', default='3ob-3-1'):
    validate_all_of('3ob-3-1', 'pbc-0-3'),
    # Additional optional json files to activate for DFTBArgs
    Optional('dftb_optionals', default=[]):
    validate_str_list,
    # Whether to turn on periodic boundary conditions in DFTB+
    Optional('dftb_pbc', default=True):
    bool,
    # Charge density file for UEP
    Optional('uep_chden', default=''):
    validate_str,
    # Gaussian Width factor for UEP
    Optional('uep_gw_factor', default=5.0):
    float,
    # Radius to use when generating muon sites with the possion disk algorithm.
    Optional('poisson_r', default=0.8):
    float,
    # Van der Waals radius to use when generating muon sites. Default is 0.5.
    Optional('vdw_scale', default=0.5):
    float,
    # Whether to make the muon charged (naked muon instead of muonium)
    Optional('charged', default=False):
    bool,
    # Supercell size and shape to use. This can either be a single int, a list
    # of three integers or a 3x3 matrix of integers. For a single number a
    # diagonal matrix will be generated with the integer repeated on the
    # diagonals. For a list of three numbers a diagonal matrix will be
    # generated where the diagonal elements are set to the list. A matrix will
    # be used directly as is. Default is a 3x3 identity matrix.
    Optional('supercell', default=1):
    validate_supercell,
    # List of three integer k-points. Default is [1,1,1].
    Optional('k_points_grid', default=np.ones(3).astype(int)):
    validate_int3,
    # Name to call the output folder used to store the input files
    # that muon-airss generates.
    Optional('out_folder', default='./muon-airss-out'):
    validate_str,
    # Save structure file for each optimised
    # struct + muon in .xyz format when running uep
    Optional('uep_save_structs', default=True):
    bool,
    # The symbol to use for the muon when writing out the castep custom
    # species.
    Optional('mu_symbol', default='H:mu'):
    validate_str,
    # Maximum number of geometry optimisation steps
    Optional('geom_steps', default=None):
    int,
    # Tolerance on geometry optimisation in units of eV/AA.
    Optional('geom_force_tol', default=None):
    float,
    # Max number of SCC steps to perform before giving up. Default is
    # 200 which is also the default for DFTB+.
    Optional('max_scc_steps', default=None):
    int,
    # Clustering method to use
    Optional('clustering_method', default='hier'):
    validate_all_of('hier', 'kmeans'),
    # t parameter for hierarchical clustering
    Optional('clustering_hier_t', default=0.3):
    float,
    # Number of clusters for k-means clustering
    Optional('clustering_kmeans_k', default=4):
    int,
    # This option is deprecated:
    # Whether to save the minimum energy structures for each cluster
    Optional('clustering_save_min', default=False):
    validate_save_min,
    # Whether to save the minimum energy structures for each cluster,
    # or input files to another calculator
    Optional('clustering_save_type', default=None):
    validate_all_of('structures', 'input', None),
    # Format to use to save the minimum energy structures for each cluster
    Optional('clustering_save_format', default=None):
    validate_str,
    # Name to call the folder used to store the input files
    # for castep or dftb+ calculations and/or the minimum energy
    # structures for each cluster
    Optional('clustering_save_folder', default=None):
    validate_str,
    # Save a file with all muon positions in one
    Optional('allpos_filename', default=None):
    validate_str,
})
=======
MuAirssSchema = Schema(
    {
        # Name to call the folder for containing each structure. This name will
        # be postfixed with a unique number. e.g. struct_001
        Optional("name", default="struct"): validate_str,
        # Calculator to generate structure files for. Must be a comma seperated
        # list of values. Currently supported calculators are CASTEP, DFTB+ and
        # UEP. Can also pass all as an option to generate files for all
        # calculators.
        Optional("calculator", default="dftb+"): validate_all_of(
            "castep", "dftb+", "uep", "all", case_sensitive=False
        ),
        # Command to use to run CASTEP.
        Optional("castep_command", default="castep.serial"): validate_str,
        # Command to use to run DFTB+.
        Optional("dftb_command", default="dftb+"): validate_str,
        # Path to script file to copy in all folders
        Optional("script_file", default=None): validate_str,
        # File path to the CASTEP parameter file.
        Optional("castep_param", default=None): validate_str,
        # The parameter set to use for DFTB+
        Optional("dftb_set", default="3ob-3-1"): validate_all_of("3ob-3-1", "pbc-0-3"),
        # Additional optional json files to activate for DFTBArgs
        Optional("dftb_optionals", default=[]): validate_str_list,
        # Whether to turn on periodic boundary conditions in DFTB+
        Optional("dftb_pbc", default=True): bool,
        # Charge density file for UEP
        Optional("uep_chden", default=""): validate_str,
        # Gaussian Width factor for UEP
        Optional("uep_gw_factor", default=5.0): float,
        # Radius to use when generating muon sites with the possion disk algorithm.
        Optional("poisson_r", default=0.8): float,
        # Van der Waals radius to use when generating muon sites. Default is 0.5.
        Optional("vdw_scale", default=0.5): float,
        # Whether to make the muon charged (naked muon instead of muonium)
        Optional("charged", default=False): bool,
        # Supercell size and shape to use. This can either be a single int, a list
        # of three integers or a 3x3 matrix of integers. For a single number a
        # diagonal matrix will be generated with the integer repeated on the
        # diagonals. For a list of three numbers a diagonal matrix will be
        # generated where the diagonal elements are set to the list. A matrix will
        # be used directly as is. Default is a 3x3 identity matrix.
        Optional("supercell", default=1): validate_supercell,
        # List of three integer k-points. Default is [1,1,1].
        Optional("k_points_grid", default=np.ones(3).astype(int)): validate_int3,
        # Name to call the output folder used to store the input files
        # that muon-airss generates.
        Optional("out_folder", default="./muon-airss-out"): validate_str,
        # Save structure file for each optimised
        # struct + muon in .xyz format when running uep
        Optional("uep_save_structs", default=True): bool,
        # The symbol to use for the muon when writing out the castep custom
        # species.
        Optional("mu_symbol", default="H:mu"): validate_str,
        # Maximum number of geometry optimisation steps
        Optional("geom_steps", default=None): int,
        # Tolerance on geometry optimisation in units of eV/AA.
        Optional("geom_force_tol", default=None): float,
        # Max number of SCC steps to perform before giving up. Default is
        # 200 which is also the default for DFTB+.
        Optional("max_scc_steps", default=None): int,
        # Clustering method to use
        Optional("clustering_method", default="hier"): validate_all_of(
            "hier", "kmeans"
        ),
        # t parameter for hierarchical clustering
        Optional("clustering_hier_t", default=0.3): float,
        # Number of clusters for k-means clustering
        Optional("clustering_kmeans_k", default=4): int,
        # This option is deprecated:
        # Whether to save the minimum energy structures for each cluster
        Optional("clustering_save_min", default=False): validate_save_min,
        # Whether to save the minimum energy structures for each cluster,
        # or input files to another calculator
        Optional("clustering_save_type", default=None): validate_all_of(
            "structures", "input", None
        ),
        # Format to use to save the minimum energy structures for each cluster
        Optional("clustering_save_format", default=None): validate_str,
        # Name to call the folder used to store the input files
        # for castep or dftb+ calculations and/or the minimum energy
        # structures for each cluster
        Optional("clustering_save_folder", default=None): validate_str,
        # Save a file with all muon positions in one
        Optional("allpos_filename", default=None): validate_str,
        # Random seed for generation
        Optional("random_seed", default=None): int,
    }
)
>>>>>>> b5817ca7

# Parameter file schema and defaults
MuonHarmonicSchema = Schema(
    {
        # Method used to calculate thermal average
        Optional("method", default="independent"): validate_all_of(
            "independent", "montecarlo"
        ),
        # Index of muon in cell
        Optional("mu_index", default=-1): int,
        # If using Castep custom species, custom species of muon (supersedes index
        # if present in cell)
        Optional("mu_symbol", default="H:mu"): validate_str,
        # Number of grid points to use on each phonon mode or pairs of
        # thermal lines
        Optional("grid_n", default=20): int,
        # Number of sigmas to sample in the harmonic approximation
        Optional("sigma_n", default=3): float,
        # List of three integer k-points for both phonon and hyperfine
        # calculations. Default is [1,1,1].
        Optional("k_points_grid", default=np.ones(3).astype(int)): validate_int3,
        # Property to be calculated, currently accepted value is only 'hyperfine'
        # (hyperfine coupling tensors)
        Optional("avgprop", default="hyperfine"): validate_all_of(
            "hyperfine", "charge"
        ),
        # Calculator to use for property
        Optional("calculator", default="castep"): validate_all_of("castep", "dftb+"),
        # Write a 'collective' file with all displaced positions in one
        Optional("write_allconf", default=False): validate_bool,
        # Source file for phonon modes
        Optional("phonon_source_file", default=None): validate_str,
        # Type of source file for phonon modes
        Optional("phonon_source_type", default="castep"): validate_all_of(
            "castep", "dftb+"
        ),
        # Temperature for displacement generation
        Optional("displace_T", default=0): float,
        # Temperature for averaging
        Optional("average_T", default=None): float,
        # Calculation parameters
        # Path to script file to copy in all folders
        Optional("script_file", default=None): validate_str,
        # Path of parameter file which can be copied into folders with displaced
        # cell files for convenience
        Optional("castep_param", default=None): validate_str,
        # Whether to turn on periodic boundary conditions in DFTB+
        Optional("dftb_pbc", default=True): bool,
        # If using DFTB+, which parametrization to use
        Optional("dftb_set", default="3ob-3-1"): validate_all_of("3ob-3-1", "pbc-0-3"),
        # Output files
        Optional("average_file", default="averages.dat"): validate_str,
        # Random seed for generation
        Optional("random_seed", default=None): int,
    }
)

AsePhononsSchema = Schema(
    {
        # Name
        Optional("name", default=None): validate_str,
        # Phonon k-points
        Optional("phonon_kpoint_grid", default=[1, 1, 1]): validate_int3,
        # K-points used for DFTB+ calculation
        Optional("kpoint_grid", default=[1, 1, 1]): validate_int3,
        # Force tolerance for optimisation
        Optional("force_tol", default=0.01): float,
        # Which parametrization to use
        Optional("dftb_set", default="3ob-3-1"): validate_all_of("3ob-3-1", "pbc-0-3"),
        # Whether to turn on periodic boundary conditions
        Optional("pbc", default=True): validate_bool,
        # Force clean existing phonon files of the same name
        Optional("force_clean", default=False): validate_bool,
    }
)

# Shared schema for all UEP calculations
UEPSchema = Schema(
    {
        # Path from which to load the charge density
        Optional("chden_path", default=""): validate_str,
        # Seedname for the charge density calculation
        Optional("chden_seed", default=None): validate_str,
        # Gaussian Width factor for ionic potential
        Optional("gw_factor", default=5.0): float,
    }
)

# UEP muon position optimisation
UEPOptSchema = UEPSchema.schema.copy()
UEPOptSchema.update(
    {
        # Starting position for muon (absolute coordinates)
        Optional("mu_pos", default=[0.0, 0.0, 0.0]): validate_vec3,
        # Maximum number of geometry optimisation steps
        Optional("geom_steps", default=30): int,
        # Tolerance on optimisation
        Optional("opt_tol", default=1e-5): float,
        # Optimisation method
        Optional("opt_method", default="trust-exact"): validate_str,
        # Particle mass (in kg)
        Optional("particle_mass", default=pcnst["muon mass"][0]): float,
        # Save pickled output
        Optional("save_pickle", default=True): bool,
        # Save structure file for each optimised
        # struct + muon in .xyz format
        Optional("save_structs", default=True): bool,
    }
)
UEPOptSchema = Schema(UEPOptSchema)

# UEP plotting
UEPPlotSchema = UEPSchema.schema.copy()
UEPPlotSchema.update(
    {
        # Specifications for paths.
        # Possible formats:
        # - [[crystallographic direction], [starting point], length,
        #   number of points]
        # - [[starting point], [end point], number of points],
        # - [starting atom, end atom, number of points]
        Optional("line_plots", default=[]): list,
        # Specifications for planes.
        # Possible formats:
        # - [[corner 1], [corner 2], [corner 3],
        #     points along width, points along height]
        # - [corner atom 1, corner atom 2, corner atom 3,
        #    points along width, points along height]
        Optional("plane_plots", default=[]): list,
    }
)
UEPPlotSchema = Schema(UEPPlotSchema)<|MERGE_RESOLUTION|>--- conflicted
+++ resolved
@@ -118,121 +118,6 @@
 
 
 # Parameter file schemas and defaults
-<<<<<<< HEAD
-MuAirssSchema = Schema({
-    # Name to call the folder for containing each structure. This name will
-    # be postfixed with a unique number. e.g. struct_001
-    Optional('name', default='struct'):
-    validate_str,
-    # Calculator to generate structure files for. Must be a comma seperated
-    # list of values. Currently supported calculators are CASTEP, DFTB+ and
-    # UEP. Can also pass all as an option to generate files for all
-    # calculators.
-    Optional('calculator', default='dftb+'):
-    validate_all_of('castep', 'dftb+', 'uep', 'gaussian',
-                    'all', case_sensitive=False),
-    # Command to use to run CASTEP.
-    Optional('castep_command', default='castep.serial'):
-    validate_str,
-    # Command to use to run DFTB+.
-    Optional('dftb_command', default='dftb+'):
-    validate_str,
-    # Path to script file to copy in all folders
-    Optional('script_file', default=None):
-    validate_str,
-    # File path to the CASTEP parameter file.
-    Optional('castep_param', default=None):
-    validate_str,
-    # File path to the Gaussian input file.
-    Optional('gaussian_input', default=None):
-    validate_str,
-    # The parameter set to use for DFTB+
-    Optional('dftb_set', default='3ob-3-1'):
-    validate_all_of('3ob-3-1', 'pbc-0-3'),
-    # Additional optional json files to activate for DFTBArgs
-    Optional('dftb_optionals', default=[]):
-    validate_str_list,
-    # Whether to turn on periodic boundary conditions in DFTB+
-    Optional('dftb_pbc', default=True):
-    bool,
-    # Charge density file for UEP
-    Optional('uep_chden', default=''):
-    validate_str,
-    # Gaussian Width factor for UEP
-    Optional('uep_gw_factor', default=5.0):
-    float,
-    # Radius to use when generating muon sites with the possion disk algorithm.
-    Optional('poisson_r', default=0.8):
-    float,
-    # Van der Waals radius to use when generating muon sites. Default is 0.5.
-    Optional('vdw_scale', default=0.5):
-    float,
-    # Whether to make the muon charged (naked muon instead of muonium)
-    Optional('charged', default=False):
-    bool,
-    # Supercell size and shape to use. This can either be a single int, a list
-    # of three integers or a 3x3 matrix of integers. For a single number a
-    # diagonal matrix will be generated with the integer repeated on the
-    # diagonals. For a list of three numbers a diagonal matrix will be
-    # generated where the diagonal elements are set to the list. A matrix will
-    # be used directly as is. Default is a 3x3 identity matrix.
-    Optional('supercell', default=1):
-    validate_supercell,
-    # List of three integer k-points. Default is [1,1,1].
-    Optional('k_points_grid', default=np.ones(3).astype(int)):
-    validate_int3,
-    # Name to call the output folder used to store the input files
-    # that muon-airss generates.
-    Optional('out_folder', default='./muon-airss-out'):
-    validate_str,
-    # Save structure file for each optimised
-    # struct + muon in .xyz format when running uep
-    Optional('uep_save_structs', default=True):
-    bool,
-    # The symbol to use for the muon when writing out the castep custom
-    # species.
-    Optional('mu_symbol', default='H:mu'):
-    validate_str,
-    # Maximum number of geometry optimisation steps
-    Optional('geom_steps', default=None):
-    int,
-    # Tolerance on geometry optimisation in units of eV/AA.
-    Optional('geom_force_tol', default=None):
-    float,
-    # Max number of SCC steps to perform before giving up. Default is
-    # 200 which is also the default for DFTB+.
-    Optional('max_scc_steps', default=None):
-    int,
-    # Clustering method to use
-    Optional('clustering_method', default='hier'):
-    validate_all_of('hier', 'kmeans'),
-    # t parameter for hierarchical clustering
-    Optional('clustering_hier_t', default=0.3):
-    float,
-    # Number of clusters for k-means clustering
-    Optional('clustering_kmeans_k', default=4):
-    int,
-    # This option is deprecated:
-    # Whether to save the minimum energy structures for each cluster
-    Optional('clustering_save_min', default=False):
-    validate_save_min,
-    # Whether to save the minimum energy structures for each cluster,
-    # or input files to another calculator
-    Optional('clustering_save_type', default=None):
-    validate_all_of('structures', 'input', None),
-    # Format to use to save the minimum energy structures for each cluster
-    Optional('clustering_save_format', default=None):
-    validate_str,
-    # Name to call the folder used to store the input files
-    # for castep or dftb+ calculations and/or the minimum energy
-    # structures for each cluster
-    Optional('clustering_save_folder', default=None):
-    validate_str,
-    # Save a file with all muon positions in one
-    Optional('allpos_filename', default=None):
-    validate_str,
-})
-=======
 MuAirssSchema = Schema(
     {
         # Name to call the folder for containing each structure. This name will
@@ -243,7 +128,7 @@
         # UEP. Can also pass all as an option to generate files for all
         # calculators.
         Optional("calculator", default="dftb+"): validate_all_of(
-            "castep", "dftb+", "uep", "all", case_sensitive=False
+            "castep", "dftb+", "uep", "gaussian", "all", case_sensitive=False
         ),
         # Command to use to run CASTEP.
         Optional("castep_command", default="castep.serial"): validate_str,
@@ -253,6 +138,8 @@
         Optional("script_file", default=None): validate_str,
         # File path to the CASTEP parameter file.
         Optional("castep_param", default=None): validate_str,
+        # File path to the Gaussian input file.
+        Optional("gaussian_input", default=None): validate_str,
         # The parameter set to use for DFTB+
         Optional("dftb_set", default="3ob-3-1"): validate_all_of("3ob-3-1", "pbc-0-3"),
         # Additional optional json files to activate for DFTBArgs
@@ -322,7 +209,6 @@
         Optional("random_seed", default=None): int,
     }
 )
->>>>>>> b5817ca7
 
 # Parameter file schema and defaults
 MuonHarmonicSchema = Schema(
