# Python 2-to-3 compatibility code
from __future__ import absolute_import
from __future__ import division
from __future__ import print_function
from __future__ import unicode_literals

import shutil
import os
import numpy as np
<<<<<<< HEAD
from ase import Atoms
=======
>>>>>>> 1aef4c8d
from soprano.utils import minimum_periodic, safe_input


def find_ipso_hydrogen(a_i, cell, symbol):
    """Find closest hydrogen to atom at index a_i in cell

    | Args:
    |   a_i (int): Index of atom in cell position array
    |   cell (Atoms object): ASE atoms object for molecule
    |   symbol (str): Symbol used to represent relevant atom in cell
    |
    | Returns:
    |   ipso_i (int): Index of closest hydrogen in cell position array
    """
    if cell.has('castep_custom_species'):
        chems = cell.get_array('castep_custom_species')
    else:
        chems = np.array(cell.get_chemical_symbols())
    pos = cell.get_positions()
    iH = np.where(['H' in c and c != symbol for c in chems])[0]
    posH = pos[iH]
    distH = np.linalg.norm(
        minimum_periodic(posH - pos[a_i], cell.get_cell())[0], axis=-1)
    #Which one is the closest?
    ipso_i = iH[np.argmin(distH)]

    return ipso_i


def list_to_string(arr):
    """Create a str from a list an array of list of numbers

    | Args:
    |   arr (list): a list of numbers to convert to a space
    |       seperated string
    |
    | Returns:
    |    string (str): a space seperated string of numbers
    """
    return ' '.join(map(str, arr))


def make_3x3(a):
    """Reshape a into a 3x3 matrix. If it's a single number, multiply it by
    the identity matrix; if it's three numbers, make them into a diagonal
    matrix; and if it's nine, reshape them into a 3x3 matrix. Anything else
    gives rise to an exception.

    | Args:
    |   a (int, float or list): either a single number, a list of
    |                           numbers of size 1, 3, or 9, or a 2D list of
    |                           size 9
    |
    | Returns:
    |   matrix (np.array): a 2D numpy matrix of shape (3,3)
    """

    # parameter is some shape of list
    a = np.array(a, dtype=int)
    if a.shape == (1,) or a.shape == ():
        return np.eye(3) * a
    elif a.shape == (3,):
        return np.diag(a)
    elif a.shape == (9,) or a.shape == (3, 3):
        return a.reshape((3, 3))
    else:
        # All failed
        raise ValueError('Invalid argument passed do make_3x3')


def safe_create_folder(folder_name):
    """Create a folder at path with safety checks for overwriting.

    | Args:
    |   path (str): path at which to create the new folder
    |
    | Returns:
    |   success (bool): True if the operation was successful

    """
    while os.path.isdir(folder_name):
        ans = safe_input(('Folder {} exists, overwrite (y/N)? '
                          ).format(folder_name))
        if ans == 'y':
            shutil.rmtree(folder_name)
        else:
            folder_name = safe_input('Please input new folder name:\n')
    try:
        os.mkdir(folder_name)
    except OSError:
        pass  # It's fine, it already exists
    return folder_name


def make_process_slices(N, M):
    if M is not None:
        sl0 = np.arange(0, N, M)
        sl1 = sl0 + M
        slices = map(lambda s: slice(*s), zip(sl0, sl1))
    else:
        slices = [slice(0, N)]

    return slices


def create_plane_grid(hkl, cell, f0, f1, N=20):

    # Create a grid of points along a crystal plane

    hkl = np.array(hkl).astype(int)
    f0 = np.array(f0)
    f1 = np.array(f1)

    # First: verify that the given points (given in fractional coordinates)
    # DO belong to the same plane
    f01 = f1-f0
    if np.isclose(np.linalg.norm(f01), 0):
        raise ValueError('Points f0 and f1 are too close')
    if not np.isclose(np.dot(hkl, f01), 0):
        raise ValueError('Points f0 and f1 do not belong to the same plane')

    # Now move to direct space
    n = np.dot(hkl, np.linalg.inv(cell))
    p0 = np.dot(cell.T, f0)
    p1 = np.dot(cell.T, f1)

    n /= np.linalg.norm(n)

    # Find the scanning directions
    p01 = p1-p0

    plx = np.zeros(3)
    plx[np.where(p01 != 0)[0][0]] = 1
    ply = p01 - np.dot(p01, plx)*plx
    ply /= np.linalg.norm(ply)
    ply *= np.sign(ply[np.where(ply != 0)[0][0]])

    # Now to actually create the scanning grid
    plgrid = np.array(np.meshgrid(*[np.linspace(0, 1, N)]*2, indexing='ij'))

    xyzgrid = plgrid[0, None]*plx[:, None, None]*np.dot(p01, plx)
    xyzgrid += plgrid[1, None]*ply[:, None, None]*np.dot(p01, ply)
    xyzgrid += p0[:, None, None]

    return xyzgrid


class BackupFile():
    """Backup a file before performing an operation

    A class to make a copy of a file before performing some
    potentially unsafe operation on it. In either succes or failure
    the copy of the original file it restored.
    """

    def __init__(self, file_name, backup_file):
        """Create a temporary backup file while executing some
        potentially unsafe operation.

        Args:
          file_name (str): path of the file to backup.
          backup_file (str): path to backup the file to.
        """
        self._file_name = file_name
        self._backup_file = backup_file

    def __enter__(self):
        """Copy the file to the backup location"""
        shutil.copyfile(self._file_name, self._backup_file)
        return self

    def __exit__(self, type, value, traceback):
        """Replace and overwrite the file to the original location"""
        shutil.move(self._backup_file, self._file_name)<|MERGE_RESOLUTION|>--- conflicted
+++ resolved
@@ -7,10 +7,6 @@
 import shutil
 import os
 import numpy as np
-<<<<<<< HEAD
-from ase import Atoms
-=======
->>>>>>> 1aef4c8d
 from soprano.utils import minimum_periodic, safe_input
 
 
