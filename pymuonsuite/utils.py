--- conflicted
+++ resolved
@@ -79,49 +79,6 @@
     return slices
 
 
-<<<<<<< HEAD
-def create_plane_grid(hkl, cell, f0, f1, N=20):
-
-    # Create a grid of points along a crystal plane
-
-    hkl = np.array(hkl).astype(int)
-    f0 = np.array(f0)
-    f1 = np.array(f1)
-
-    # First: verify that the given points (given in fractional coordinates)
-    # DO belong to the same plane
-    f01 = f1 - f0
-    if np.isclose(np.linalg.norm(f01), 0):
-        raise ValueError("Points f0 and f1 are too close")
-    if not np.isclose(np.dot(hkl, f01), 0):
-        raise ValueError("Points f0 and f1 do not belong to the same plane")
-
-    # Now move to direct space
-    n = np.dot(hkl, np.linalg.inv(cell))
-    p0 = np.dot(cell.T, f0)
-    p1 = np.dot(cell.T, f1)
-
-    n /= np.linalg.norm(n)
-
-    # Find the scanning directions
-    p01 = p1 - p0
-
-    plx = np.zeros(3)
-    plx[np.where(p01 != 0)[0][0]] = 1
-    ply = p01 - np.dot(p01, plx) * plx
-    ply /= np.linalg.norm(ply)
-    ply *= np.sign(ply[np.where(ply != 0)[0][0]])
-
-    # Now to actually create the scanning grid
-    plgrid = np.array(np.meshgrid(*[np.linspace(0, 1, N)] * 2, indexing="ij"))
-
-    xyzgrid = plgrid[0, None] * plx[:, None, None] * np.dot(p01, plx)
-    xyzgrid += plgrid[1, None] * ply[:, None, None] * np.dot(p01, ply)
-    xyzgrid += p0[:, None, None]
-
-    return xyzgrid
-
-
 def get_element_from_custom_symbol(symbol: str):
     """For a custom symbol of the form "X:custom", return the chemical symbol
     represented by X.
@@ -130,8 +87,6 @@
     return symbol.split(":", 1)[0].lower().capitalize()
 
 
-=======
->>>>>>> 00d00fec
 class BackupFile:
     """Backup a file before performing an operation
 
