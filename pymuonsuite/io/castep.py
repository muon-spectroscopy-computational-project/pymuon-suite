# Python 2-to-3 compatibility code
from __future__ import (absolute_import, division, print_function,
                        unicode_literals)

<<<<<<< HEAD
=======
import re
import os
>>>>>>> 67df11d3
import glob
import os
import re
from copy import deepcopy

import numpy as np
import scipy.constants as cnst

from ase import io
from ase.calculators.castep import Castep
from ase.io.castep import read_param, write_param
from ase.io.magres import read_magres

from pymuonsuite import constants
from pymuonsuite.io.readwrite import ReadWrite
from pymuonsuite.optional import requireEuphonicQPM
from pymuonsuite.utils import list_to_string
from soprano.utils import customize_warnings, seedname

customize_warnings()


class ReadWriteCastep(ReadWrite):
    def __init__(self, params={}, script=None, calc=None):
        '''
        |   params (dict)           Contains muon symbol, parameter file,
        |                           k_points_grid.
        |   script (str):           Path to a file containing a submission
        |                           script to copy to the input folder. The
        |                           script can contain the argument
        |                           {seedname} in curly braces, and it will
        |                           be appropriately replaced.
        |   calc (ase.Calculator):  Calculator to attach to Atoms. If
        |                           present, the pre-existent one will
        |                           be ignored.
        '''
        self.set_params(params)
        self.script = script
        self._calc = calc
        if calc is not None and params != {}:
            self._create_calculator()

    def set_params(self, params):
        '''
        |   params (dict)           Contains muon symbol, parameter file,
        |                           k_points_grid.
        '''
        if not (isinstance(params, dict)):
            raise ValueError('params should be a dict, not ', type(params))
            return
        else:
            self.params = params
        # if the params have been changed, the calc has to be remade
        # from scratch:
        self._calc = None
        self._create_calculator()

<<<<<<< HEAD
    def set_script(self, script):
        '''
        |   script (str):           Path to a file containing a submission
        |                           script to copy to the input folder. The
        |                           script can contain the argument
        |                           {seedname} in curly braces, and it will
        |                           be appropriately replaced.
        '''
        self.script = script

    def read(self, folder, sname=None, read_magres=False, read_phonons=False):
=======
    def read(self, folder, sname=None):
>>>>>>> 67df11d3
        """Reads Castep output files.

        | Args:
        |   folder (str):           Path to folder from which to read files.
        |   sname (str):            Seedname to save the files with. If not
        |                           given, use the name of the folder.
        """
        atoms = self._read_castep(folder, sname)
        if read_magres:
            self._read_castep_hyperfine_magres(atoms, folder, sname)
        if read_phonons:
            self._read_castep_gamma_phonons(atoms, folder, sname)
        return atoms

    def _read_castep(self, folder, sname=None):
        try:
            if sname is not None:
                cfile = os.path.join(folder, sname + '.castep')
            else:
                cfile = glob.glob(os.path.join(folder, '*.castep'))[0]
                sname = seedname(cfile)
            atoms = io.read(cfile)
            atoms.info['name'] = sname
            return atoms

        except IndexError:
            raise IOError("ERROR: No .castep files found in {}."
                          .format(os.path.abspath(folder)))
        except OSError as e:
            raise IOError("ERROR: {}".format(e))
        except (io.formats.UnknownFileTypeError, ValueError, TypeError,
<<<<<<< HEAD
                Exception) as e:
            raise IOError("ERROR: Invalid file: {file}, due to error: {error}"
                          .format(file=sname + '.castep', error=e))
=======
                Exception):
            raise IOError("ERROR: Invalid file: {file}"
                          .format(file=sname + '.castep'))
>>>>>>> 67df11d3

    def _read_castep_hyperfine_magres(self, atoms, folder, sname=None):
        try:
            if sname is not None:
                mfile = os.path.join(folder, sname + '.magres')
            else:
                mfile = glob.glob(os.path.join(folder, '*.magres'))[0]
            m = parse_hyperfine_magres(mfile)
            atoms.arrays.update(m.arrays)
        except (IndexError, OSError):
            raise IOError("No .magres files found in {}."
                          .format(os.path.abspath(folder)))

    @requireEuphonicQPM('QpointPhononModes')
    def _read_castep_gamma_phonons(self, atoms, folder, sname=None,
                                   QpointPhononModes=None):
        """Parse CASTEP phonon data into a casteppy object,
        and return eigenvalues and eigenvectors at the gamma point.
        """

        # Parse CASTEP phonon data into casteppy object
        try:
            if sname is not None:
                pd = QpointPhononModes.from_castep(os.path.join(
                    folder, sname + '.phonon'))
            else:
                pd = QpointPhononModes.from_castep(glob.glob(
                    os.path.join(folder, '*.phonon'))[0])
                sname = seedname(glob.glob(
                    os.path.join(folder, '*.phonon'))[0])
            # Convert frequencies back to cm-1
            pd.frequencies_unit = '1/cm'
            # Get phonon frequencies+modes
            evals = np.array(pd.frequencies.magnitude)
            evecs = np.array(pd.eigenvectors)

            # Only grab the gamma point!
            gamma_i = None
            for i, q in enumerate(pd.qpts):
                if np.isclose(q, [0, 0, 0]).all():
                    gamma_i = i
                    break

            if gamma_i is None:
                raise CastepError('Could not find gamma point phonons in'
                                  ' CASTEP phonon file')

            atoms.info['ph_evals'] = evals[gamma_i]
            atoms.info['ph_evecs'] = evecs[gamma_i]

        except IndexError:
            raise IOError("No .phonon files found in {}."
                          .format(os.path.abspath(folder)))
        except (OSError, IOError) as e:
            raise IOError("ERROR: {}".format(e))
        except Exception as e:
            raise IOError("ERROR: Could not read {file} due to error: {e}"
                          .format(file=sname + '.phonon', e=e))

    def write(self, a, folder, sname=None, calc_type="GEOM_OPT"):
        """Writes input files for an Atoms object with a Castep
        calculator.

        | Args:
        |   a (ase.Atoms):          Atoms object to write. Can have a Castep
        |                           calculator attached to carry cell/param
        |                           keywords.
        |   folder (str):           Path to save the input files to.
        |   sname (str):            Seedname to save the files with. If not
        |                           given, use the name of the folder.
        |   calc_type (str):        Castep task which will be performed:
        |                           "GEOM_OPT" or "MAGRES"
        """
        if calc_type == "GEOM_OPT" or calc_type == "MAGRES":
            if sname is None:
                sname = os.path.split(folder)[-1]  # Same as folder name

            self._calc = deepcopy(self._calc)

            # We only use the calculator attached to the atoms object if a calc
            # has not been set when initialising the ReadWrite object OR we
            # have not called write() and made a calculator before.

            if self._calc is None:
                if isinstance(a.calc, Castep):
                    self._calc = deepcopy(a.calc)
                self._create_calculator(calc_type=calc_type)
            else:
                self._update_calculator(calc_type)
            a.set_calculator(self._calc)

            io.write(os.path.join(folder, sname + '.cell'),
                     a, magnetic_moments='initial')
            write_param(os.path.join(folder, sname + '.param'),
                        a.calc.param, force_write=True)

            if self.script is not None:
                stxt = open(self.script).read()
                stxt = stxt.format(seedname=sname)
                with open(os.path.join(folder, 'script.sh'), 'w') as sf:
                    sf.write(stxt)
        else:
            raise(NotImplementedError("Calculation type {} is not implemented."
                                      " Please choose 'GEOM_OPT' or 'MAGRES'"
                                      .format(calc_type)))

    def _create_calculator(self, calc_type=None):
        if self._calc is not None and isinstance(self._calc, Castep):
            calc = deepcopy(self._calc)
        else:
            calc = Castep()

        mu_symbol = self.params.get('mu_symbol', 'H:mu')

        # Start by ensuring that the muon mass and gyromagnetic ratios are
        # included
        gamma_block = calc.cell.species_gamma.value
        if gamma_block is None:
            calc.cell.species_gamma = add_to_castep_block(gamma_block,
                                                          mu_symbol,
                                                          constants.m_gamma,
                                                          'gamma')

            mass_block = calc.cell.species_mass.value
            calc.cell.species_mass = add_to_castep_block(mass_block, mu_symbol,
                                                         constants.m_mu_amu,
                                                         'mass')

        # Now assign the k-points
        k_points_param = self.params.get('k_points_grid')

        if k_points_param is not None:
            calc.cell.kpoint_mp_grid = list_to_string(k_points_param)
        else:
            if calc.cell.kpoint_mp_grid is None:
                calc.cell.kpoint_mp_grid = list_to_string([1, 1, 1])

        # Read the parameters
        pfile = self.params.get('castep_param', None)
        if pfile is not None:
            calc.param = read_param(self.params['castep_param']).param

        self._calc = calc

        if calc_type == "MAGRES":
            calc = self._create_hfine_castep_calculator()
        elif calc_type == "GEOM_OPT":
            calc = self._create_geom_opt_castep_calculator()

        return self._calc

    def _update_calculator(self, calc_type):
        if calc_type == "MAGRES":
            # check if our calculator is already set up for Magres
            # if it is, we don't need to modify the calc.
            if not self._calc.param.task == 'Magres':
                self._create_hfine_castep_calculator()
        elif calc_type == "GEOM_OPT":
            # check if our calculator is already set up for geom opt
            # if it is, we don't need to modify the calc.
            if not self._calc.param.task == 'GeometryOptimization':
                self._create_geom_opt_castep_calculator()
        return self._calc

    def _create_hfine_castep_calculator(self):
        """Update calculator to contain all the necessary parameters
        for a hyperfine calculation."""

        # Remove settings for geom_opt calculator:
        self._calc.param.geom_max_iter = None
        self._calc.param.geom_force_tol = None
        self._calc.param.max_scf_cycles = None
        self._calc.param.write_cell_structure = None
        self._calc.param.charge = None
        self._calc.cell.fix_all_cell = None

        pfile = self.params.get('castep_param', None)
        if pfile is not None:
            self._calc.param = read_param(self.params['castep_param']).param

        self._calc.param.task = 'Magres'
        self._calc.param.magres_task = 'Hyperfine'

        return self._calc

    def _create_geom_opt_castep_calculator(self):
        """Update calculator to contain all the necessary parameters
        for a geometry optimization."""

        # Remove cell constraints if they exist
        self._calc.cell.cell_constraints = None
        self._calc.cell.fix_all_cell = True

        self._calc.param.task = 'GeometryOptimization'

        # Remove symmetry operations if they exist
        self._calc.cell.symmetry_ops.value = None

        # If the following parameters are set in the params dict we take
        # their values from there.
        # Otherwise, we take their values from the calculator that has
        # been provided.
        # If neither of these have been set, we use the default values.

        charge_param = self.params.get('charged')

        if charge_param is not None:
            self._calc.param.charge = charge_param*1.0
        else:
            if self._calc.param.charge is None:
                self._calc.param.charge = False*1.0

        geom_steps_param = self.params.get('geom_steps')

        if geom_steps_param is not None:
            self._calc.param.geom_max_iter = geom_steps_param
        else:
            if self._calc.param.geom_max_iter.value is None:
                self._calc.param.geom_max_iter = 30

        geom_force_tol_param = self.params.get('geom_force_tol')

        if geom_force_tol_param is not None:
            self._calc.param.geom_force_tol = geom_force_tol_param
        else:
            if self._calc.param.geom_force_tol.value is None:
                self._calc.param.geom_force_tol = 0.05

        max_scf_cycles_param = self.params.get('max_scc_steps')

        if max_scf_cycles_param is not None:
            self._calc.param.max_scf_cycles.value = max_scf_cycles_param

        else:
            if self._calc.param.max_scf_cycles.value is None:
                self._calc.param.max_scf_cycles = 30

        self._calc.param.write_cell_structure = True  # outputs -out.cell file

        # Remove settings for magres calculator:
        self._calc.param.magres_task = None

        return self._calc


class CastepError(Exception):
    pass


def parse_castep_bands(infile, header=False):
    """Parse eigenvalues from a CASTEP .bands file. This only works with spin
    components = 1.

    | Args:
    |   infile(str): Directory of bands file.
    |   header(bool, default=False): If true, just return the number of
    |   k-points and eigenvalues. Else, parse and return the band structure.
    | Returns:
    |   n_kpts(int), n_evals(int): Number of k-points and eigenvalues.
    |   bands(Numpy float array, shape:(n_kpts, n_evals)): Energy eigenvalues
    |   of band structure.
    """
    file = open(infile, "r")
    lines = file.readlines()
    n_kpts = int(lines[0].split()[-1])
    n_evals = int(lines[3].split()[-1])
    if header is True:
        return n_kpts, n_evals
    if int(lines[1].split()[-1]) != 1:
        raise ValueError("""Either incorrect file format detected or greater
                            than 1 spin component used (parse_castep_bands
                            only works with 1 spin component.)""")
    # Parse eigenvalues
    bands = np.zeros((n_kpts, n_evals))
    for kpt in range(n_kpts):
        for eval in range(n_evals):
            bands[kpt][eval] = float(lines[11+eval+kpt*(n_evals+2)].strip())
    return bands


def parse_castep_mass_block(mass_block):
    """Parse CASTEP custom species masses, returning a dictionary of masses
    by species, in amu.

    | Args:
    |   mass_block (str):   Content of a species_mass block
    | Returns:
    |   masses (dict):      Dictionary of masses by species symbol
    """

    mass_tokens = [l.split() for l in mass_block.split('\n')]
    custom_masses = {}

    units = {
        'amu': 1,
        'm_e': cnst.m_e/cnst.u,
        'kg': 1.0/cnst.u,
        'g': 1e-3/cnst.u
    }

    # Is the first line a unit?
    u = 1
    if len(mass_tokens) > 0 and len(mass_tokens[0]) == 1:
        try:
            u = units[mass_tokens[0][0].lower()]
        except KeyError:
            raise CastepError('Invalid mass unit in species_mass block')

        mass_tokens.pop(0)

    for tk in mass_tokens:
        try:
            custom_masses[tk[0]] = float(tk[1])*u
        except (ValueError, IndexError):
            raise CastepError('Invalid line in species_mass block')

    return custom_masses


def parse_castep_masses(cell):
    """Parse CASTEP custom species masses, returning an array of all atom
    masses in .cell file with corrected custom masses.

    | Args:
    |   cell(ASE Atoms object): Atoms object containing relevant .cell file
    | Returns:
    |   masses(Numpy float array, shape(no. of atoms)): Correct masses of all
    |       atoms in cell file.
    """
    mass_block = cell.calc.cell.species_mass.value
    if mass_block is None:
        return cell.get_masses()

    custom_masses = parse_castep_mass_block(mass_block)

    masses = cell.get_masses()
    elems = cell.get_chemical_symbols()
    elems = cell.arrays.get('castep_custom_species', elems)

    masses = [custom_masses.get(elems[i], m) for i, m in enumerate(masses)]

    cell.set_masses(masses)

    return masses


def parse_castep_gamma_block(gamma_block):
    """Parse CASTEP custom species gyromagnetic ratios, returning a
    dictionary of gyromagnetic ratios by species, in radsectesla.

    | Args:
    |   gamma_block (str):   Content of a species_gamma block
    | Returns:
    |   gammas (dict):      Dictionary of gyromagnetic ratios by species symbol
    """

    gamma_tokens = [l.split() for l in gamma_block.split('\n')]
    custom_gammas = {}

    units = {
        'agr': cnst.e/cnst.m_e,
        'radsectesla': 1,
        'mhztesla': 0.5e-6/np.pi,
    }

    # Is the first line a unit?
    u = 1
    if len(gamma_tokens) > 0 and len(gamma_tokens[0]) == 1:
        try:
            u = units[gamma_tokens[0][0].lower()]
        except KeyError:
            raise CastepError('Invalid gamma unit in species_gamma block')

        gamma_tokens.pop(0)

    for tk in gamma_tokens:
        try:
            custom_gammas[tk[0]] = float(tk[1])*u
        except (ValueError, IndexError):
            raise CastepError('Invalid line in species_gamma block')

    return custom_gammas


def parse_castep_ppots(cfile):

    clines = open(cfile).readlines()

    # Find pseudopotential blocks
    ppot_heads = filter(lambda x: 'Pseudopotential Report' in x[1],
                        enumerate(clines))
    ppot_blocks_raw = []

    for pph in ppot_heads:
        i, _ = pph
        for j, l in enumerate(clines[i:]):
            if 'Author:' in l:
                break
        ppot_blocks_raw.append(clines[i:i+j])

    # Now on to actually parse them
    ppot_blocks = {}

    el_re = re.compile(r'Element:\s+([a-zA-Z]{1,2})\s+'
                       r'Ionic charge:\s+([0-9.]+)')
    rc_re = re.compile(r'(?:[0-9]+|loc)\s+[0-9]\s+[\-0-9.]+\s+([0-9.]+)')
    bohr = cnst.physical_constants['Bohr radius'][0]*1e10

    for ppb in ppot_blocks_raw:
        el = None
        q = None
        rcmin = np.inf
        for l in ppb:
            el_m = el_re.search(l)
            if el_m is not None:
                el, q = el_m.groups()
                q = float(q)
                continue
            rc_m = rc_re.search(l)
            if rc_m is not None:
                rc = float(rc_m.groups()[0])*bohr
                rcmin = min(rc, rcmin)
        ppot_blocks[el] = (q, rcmin)

    return ppot_blocks


def parse_final_energy(infile):
    """
    Parse final energy from .castep file

    | Args:
    |   infile (str): Directory of .castep file
    |
    | Returns:
    |   E (float): Value of final energy
    """
    E = None
    for l in open(infile).readlines():
        if "Final energy" in l:
            try:
                E = float(l.split()[3])
            except ValueError:
                raise RuntimeError(
                    "Corrupt .castep file found: {0}".format(infile))
    return E


def add_to_castep_block(cblock, symbol, value, blocktype='mass'):
    """Add a pair of the form:
        symbol  value
       to a given castep block cblock, given the type.
    """

    parser = {
        'mass': parse_castep_mass_block,
        'gamma': parse_castep_gamma_block
    }[blocktype]

    if cblock is None:
        values = {}
    else:
        values = parser(cblock)
    # Assign the muon mass
    values[symbol] = value

    cblock = {
        'mass': 'AMU',
        'gamma': 'radsectesla'
    }[blocktype] + '\n'
    for k, v in values.items():
        cblock += '{0} {1}\n'.format(k, v)

    return cblock


def parse_hyperfine_magres(infile):
    """
    Parse hyperfine values from .magres file

    | Args:
    |   infile (str): Directory of .magres file
    |
    | Returns:
    |   mgr (ASE Magres object): Object containing .magres hyperfine data
    """

    file = open(infile, "r")
    # First, `simply parse the magres file via ASE
    mgr = read_magres(file, True)

    # Now go for the magres_old block

    if 'magresblock_magres_old' not in mgr.info:
        raise RuntimeError('.magres file has no hyperfine information')

    hfine = parse_hyperfine_oldblock(mgr.info['magresblock_magres_old'])

    labels, indices = mgr.get_array('labels'), mgr.get_array('indices')

    hfine_array = []
    for l, i in zip(labels, indices):
        hfine_array.append(hfine[l][i])

    mgr.new_array('hyperfine', np.array(hfine_array))

    return mgr


def parse_hyperfine_oldblock(block):
    """
    Parse a magres_old block into a dictionary

    | Args:
    |   block (str): magres_old block
    |
    | Returns:
    |   hfine_dict (dict{"species" (str):tensor (int[3][3])}):
    |                         Dictionary containing hyperfine data
    """

    hfine_dict = {}

    sp = None
    n = None
    tens = None
    block_lines = block.split('\n')
    for i, l in enumerate(block_lines):
        if 'Atom:' in l:
            # Get the species and index
            _, sp, n = l.split()
            n = int(n)
        if 'TOTAL tensor' in l:
            tens = np.array([[float(x) for x in row.split()]
                             for row in block_lines[i+2:i+5]])
            # And append
            if sp is None:
                raise RuntimeError('Invalid block in magres hyperfine file')
            if sp not in hfine_dict:
                hfine_dict[sp] = {}
            hfine_dict[sp][n] = tens

    return hfine_dict<|MERGE_RESOLUTION|>--- conflicted
+++ resolved
@@ -2,11 +2,6 @@
 from __future__ import (absolute_import, division, print_function,
                         unicode_literals)
 
-<<<<<<< HEAD
-=======
-import re
-import os
->>>>>>> 67df11d3
 import glob
 import os
 import re
@@ -64,21 +59,8 @@
         self._calc = None
         self._create_calculator()
 
-<<<<<<< HEAD
-    def set_script(self, script):
-        '''
-        |   script (str):           Path to a file containing a submission
-        |                           script to copy to the input folder. The
-        |                           script can contain the argument
-        |                           {seedname} in curly braces, and it will
-        |                           be appropriately replaced.
-        '''
-        self.script = script
-
     def read(self, folder, sname=None, read_magres=False, read_phonons=False):
-=======
-    def read(self, folder, sname=None):
->>>>>>> 67df11d3
+
         """Reads Castep output files.
 
         | Args:
@@ -110,15 +92,9 @@
         except OSError as e:
             raise IOError("ERROR: {}".format(e))
         except (io.formats.UnknownFileTypeError, ValueError, TypeError,
-<<<<<<< HEAD
                 Exception) as e:
             raise IOError("ERROR: Invalid file: {file}, due to error: {error}"
                           .format(file=sname + '.castep', error=e))
-=======
-                Exception):
-            raise IOError("ERROR: Invalid file: {file}"
-                          .format(file=sname + '.castep'))
->>>>>>> 67df11d3
 
     def _read_castep_hyperfine_magres(self, atoms, folder, sname=None):
         try:
