--- conflicted
+++ resolved
@@ -5,24 +5,18 @@
 import platform
 import shutil
 import subprocess
-<<<<<<< HEAD
-import glob
-from scipy.constants import physical_constants as pcnst
-from pymuonsuite.muairss import main as run_muairss
-from pymuonsuite.schemas import load_input_file, MuAirssSchema, UEPOptSchema
-from pymuonsuite.utils import get_element_from_custom_symbol
-=======
 import sys
 import unittest
 
 from ase import Atoms, io
 from ase.calculators.castep import CastepParam
->>>>>>> 00d00fec
 from ase.io.castep import read_param
 
 from pymuonsuite.muairss import main as run_muairss
 from pymuonsuite.schemas import MuAirssSchema, UEPOptSchema, load_input_file
-from pymuonsuite.utils import list_to_string
+from pymuonsuite.utils import get_element_from_custom_symbol, list_to_string
+
+from scipy.constants import physical_constants as pcnst
 
 from soprano.utils import silence_stdio
 
