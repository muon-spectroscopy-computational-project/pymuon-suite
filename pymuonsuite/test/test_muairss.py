--- conflicted
+++ resolved
@@ -1,571 +1,353 @@
-<<<<<<< HEAD
-"""Tests for muairss with uep, dftb+ and castep"""
-
-import unittest
-
-import os
-import sys
-import shutil
-import subprocess
-import glob
-from pymuonsuite.muairss import main as run_muairss
-from pymuonsuite.schemas import load_input_file, MuAirssSchema, UEPOptSchema
-from ase.io.castep import read_param
-from pymuonsuite.utils import list_to_string
-from soprano.utils import silence_stdio
-from ase import io
-import numpy as np
-
-_TEST_DIR = os.path.dirname(os.path.abspath(__file__))
-_TESTDATA_DIR = os.path.join(_TEST_DIR, "test_data/Si2")
-
-_RUN_DFTB = False
-#  Setting _RUN_DFTB to True requires dftb+ to be installed locally
-#  and will test running dftb using the files output by muairss
-#  otherwise, the test will use previously generated dftb results
-
-_READ_GAUSSIAN_OUT = False
-
-
-class TestMuairss(unittest.TestCase):
-
-    def test_uep(self):
-        try:
-            yaml_file = os.path.join(_TESTDATA_DIR, 'Si2-muairss-uep.yaml')
-            cell_file = os.path.join(_TESTDATA_DIR, 'Si2.cell')
-            input_params = load_input_file(yaml_file, MuAirssSchema)
-
-            # Run Muairss write:
-            sys.argv[1:] = ["-tw", cell_file, yaml_file]
-            os.chdir(_TESTDATA_DIR)
-            run_muairss()
-            # Check all folders contain a yaml file
-            for (rootDir, subDirs, files) in (
-                    os.walk("muon-airss-out-uep/uep/")):
-                for s in subDirs:
-                    expected_file = os.path.join("muon-airss-out-uep/uep/" + s,
-                                                 s + ".yaml")
-                    self.assertTrue(os.path.exists(expected_file))
-                    params = load_input_file(expected_file, UEPOptSchema)
-                    self.assertEqual(params['geom_steps'],
-                                     input_params['geom_steps'])
-                    self.assertEqual(params['opt_tol'],
-                                     input_params['geom_force_tol'])
-                    self.assertEqual(params['gw_factor'],
-                                     input_params['uep_gw_factor'])
-
-            # Run UEP
-            subprocess.call(os.path.join(_TESTDATA_DIR, "script-uep"))
-
-            # Check all folders contain UEP file
-            for (rootDir, subDirs, files) in (
-                    os.walk("muon-airss-out-uep/uep/")):
-                for s in subDirs:
-                    expected_file = os.path.join("muon-airss-out-uep/uep/" + s,
-                                                 s + ".uep")
-                    self.assertTrue(os.path.exists(expected_file))
-
-            sys.argv[1:] = [cell_file, yaml_file]
-            run_muairss()
-
-            self.assertTrue(os.path.exists("Si2_clusters.txt"))
-            self.assertTrue(os.path.exists("Si2_Si2_uep_clusters.dat"))
-        finally:
-            #  Remove all created files and folders
-            shutil.rmtree("muon-airss-out-uep")
-            os.remove("Si2_clusters.txt")
-            os.remove("Si2_Si2_uep_clusters.dat")
-            os.remove("all.cell")
-
-    def test_castep(self):
-        try:
-            yaml_file = os.path.join(_TESTDATA_DIR, 'Si2-muairss-castep.yaml')
-            cell_file = os.path.join(_TESTDATA_DIR, 'Si2.cell')
-            param_file = os.path.join(_TESTDATA_DIR, 'Si2.param')
-            input_params = load_input_file(yaml_file, MuAirssSchema)
-            with silence_stdio(True, True):
-                castep_param = read_param(param_file).param
-
-            # Run Muairss write:
-            sys.argv[1:] = ["-tw", cell_file, yaml_file]
-            os.chdir(_TESTDATA_DIR)
-            run_muairss()
-            # Check all folders contain a yaml file
-            for (rootDir, subDirs, files) in (
-                    os.walk("muon-airss-out-castep/castep/")):
-                for s in subDirs:
-                    expected_file = os.path.join(
-                        "muon-airss-out-castep/castep/" + s, s + ".cell")
-                    script_file = input_params['script_file']
-                    if script_file is not None:
-                        expected_script = os.path.join(
-                            "muon-airss-out-castep/castep/" + s, 'script.sh')
-                        self.assertTrue(os.path.exists(expected_script))
-
-                    self.assertTrue(os.path.exists(expected_file))
-                    with silence_stdio():
-                        atoms = io.read(expected_file)
-                    self.assertEqual(atoms.calc.cell.kpoint_mp_grid.value,
-                                     list_to_string(input_params
-                                                    ['k_points_grid']))
-                    expected_param_file = os.path.join(
-                        "muon-airss-out-castep/castep/" + s, s + ".param")
-                    self.assertTrue(os.path.exists(expected_param_file))
-                    with silence_stdio():
-                        output_castep_param = read_param(
-                            expected_param_file).param
-                    self.assertEqual(output_castep_param.cut_off_energy,
-                                     castep_param.cut_off_energy)
-                    self.assertEqual(output_castep_param.elec_energy_tol,
-                                     castep_param.elec_energy_tol)
-                    # below test didn't work as cell positions get rounded...
-                    # equal = atoms.cell == input_atoms.cell
-                    # self.assertTrue(equal.all())
-
-            yaml_file = os.path.join(_TESTDATA_DIR,
-                                     'Si2-muairss-castep-read.yaml')
-            sys.argv[1:] = [cell_file, yaml_file]
-            run_muairss()
-
-            self.assertTrue(os.path.exists("Si2_clusters.txt"))
-            self.assertTrue(os.path.exists("Si2_Si2_castep_clusters.dat"))
-
-            # Test clustering_write_input has produced files we expect:
-            self.assertTrue(os.path.exists("Si2_clusters"))
-            calc_folder = "Si2_clusters/castep/"
-            for (rootDir, subDirs, files) in (
-                    os.walk(calc_folder)):
-                for s in subDirs:
-                    expected_file = os.path.join(
-                        calc_folder + s, s + ".cell")
-                    self.assertTrue(os.path.exists(expected_file))
-                    with silence_stdio():
-                        atoms = io.read(expected_file)
-                    self.assertEqual(atoms.calc.cell.kpoint_mp_grid.value,
-                                     list_to_string(input_params
-                                                    ['k_points_grid']))
-                    expected_param_file = os.path.join(
-                        calc_folder + s, s + ".param")
-                    self.assertTrue(os.path.exists(expected_param_file))
-                    with silence_stdio():
-                        output_castep_param = read_param(
-                            expected_param_file).param
-                    self.assertEqual(output_castep_param.cut_off_energy,
-                                     castep_param.cut_off_energy)
-                    self.assertEqual(output_castep_param.elec_energy_tol,
-                                     castep_param.elec_energy_tol)
-        finally:
-            # Remove all created files and folders
-            shutil.rmtree("muon-airss-out-castep")
-            shutil.rmtree("Si2_clusters")
-            os.remove("Si2_clusters.txt")
-            os.remove("Si2_Si2_castep_clusters.dat")
-            os.remove("all.cell")
-
-    def test_dftb(self):
-        try:
-            yaml_file = os.path.join(_TESTDATA_DIR, 'Si2-muairss-dftb.yaml')
-            cell_file = os.path.join(_TESTDATA_DIR, 'Si2.cell')
-            input_params = load_input_file(yaml_file, MuAirssSchema)
-            with silence_stdio(True, True):
-                input_atoms = io.read(cell_file)
-
-            # Run Muairss write:
-            sys.argv[1:] = ["-tw", cell_file, yaml_file]
-            os.chdir(_TESTDATA_DIR)
-            run_muairss()
-            # Check all folders contain a dftb_in.hsd and geo_end.gen
-            for rootDir, subDirs, files in os.walk(os.path.abspath(
-                    "muon-airss-out-dftb/dftb+")):
-                expected_files = ['geo_end.gen', 'dftb_in.hsd']
-
-                for s in subDirs:
-                    count = 0
-                    for f in expected_files:
-                        f = os.path.join("muon-airss-out-dftb/dftb+/" + s, f)
-                        self.assertTrue(os.path.exists(f))
-                        if count == 0:
-                            with silence_stdio(True, True):
-                                atoms = io.read(f)
-                            np.all(atoms.cell == input_atoms.cell)
-                            np.allclose(atoms.positions, atoms.positions)
-                        count += 1
-
-            # Run DFTB
-            if _RUN_DFTB:
-                subprocess.call(os.path.join(_TESTDATA_DIR, "script-dftb"))
-            else:
-                yaml_file = os.path.join(_TESTDATA_DIR,
-                                         'Si2-muairss-dftb-read.yaml')
-
-            input_params = load_input_file(yaml_file, MuAirssSchema)
-
-            sys.argv[1:] = [cell_file, yaml_file]
-            run_muairss()
-            clust_folder = "Si2_clusters/dftb+"
-            self.assertTrue(os.path.exists(clust_folder))
-            self.assertTrue(len(glob.glob(os.path.join(clust_folder, '*.{0}'
-                                                       .format(input_params['clustering_save_format']))
-                                          )) > 0)
-
-            self.assertTrue(os.path.exists("Si2_clusters.txt"))
-            self.assertTrue(os.path.exists("Si2_Si2_dftb+_clusters.dat"))
-        finally:
-            #  Remove all created files and folders
-            shutil.rmtree("muon-airss-out-dftb")
-            shutil.rmtree("Si2_clusters")
-            os.remove("Si2_clusters.txt")
-            os.remove("Si2_Si2_dftb+_clusters.dat")
-            os.remove("all.cell")
-
-    def test_gaussian(self):
-        '''Test gaussian with muairss, in the case that we
-        have a structure with pbcs. By default, this only
-        tests writing out of gaussian input files
-        using muairss. By setting _READ_GAUSSIAN_OUT to True,
-        can test muairss read mode with gaussian, if you have
-        the appropriate files to do so.'''
-
-        # We test gaussian with ethylene instead of Si2 because
-        # ethylene can be run with B3LYP/EPR-III
-
-        try:
-            test_dir = os.path.join(_TEST_DIR, 'test_data/ethyleneMu/')
-            yaml_file = os.path.join(
-                test_dir, 'ethylene-muairss-gaussian.yaml')
-            cell_file = os.path.join(test_dir, 'ethylene.com')
-            input_atoms = io.read(cell_file)
-            input_params = load_input_file(yaml_file, MuAirssSchema)
-            # These are the settings given in the gaussian input file that was
-            # specified in the input yaml file - we expect these to be applied
-            # in the gaussian input files written out by pm-muairss -tw
-            input_gaussian_params = io.read(
-                os.path.join(test_dir,
-                             input_params['gaussian_input']),
-                attach_calculator=True).calc.parameters
-
-            # Run Muairss write:
-            sys.argv[1:] = ["-tw", cell_file, yaml_file]
-            os.chdir(test_dir)
-            run_muairss()
-            # Check all folders contain a gaussian.com file with the
-            # expected atoms.
-            for rootDir, subDirs, files in os.walk(os.path.abspath(
-                    "muon-airss-out-gaussian/gaussian")):
-
-                for s in subDirs:
-                    f = os.path.join(
-                        "muon-airss-out-gaussian/gaussian/" + s, s + '.com')
-                    self.assertTrue(os.path.exists(f))
-                    atoms = io.read(f, attach_calculator=True)
-                    # We check that the cell is the same for the atoms written
-                    # out as it was for the structure provided
-                    assert(np.all(atoms.cell == input_atoms.cell))
-                    # Check that the positions of the atoms are the same as
-                    # those provided, except for the muon, because that was
-                    # added later:
-                    assert(np.allclose(
-                        atoms.positions[:-1], input_atoms.positions))
-                    new_params = atoms.calc.parameters
-                    # Check all of the other settings in the input file have
-                    # been applied as expected from the gaussian input file
-                    # that was provided in the input yaml
-                    for key, value in input_gaussian_params.items():
-                        # All parameters should be the same except for the
-                        # isolist and nmagmlist because here we will have
-                        # added in the muon mass and magnetic moment.
-                        if key not in ['nmagmlist', 'isolist']:
-                            params_equal = input_gaussian_params.get(
-                                key) == new_params.get(key)
-                            if isinstance(params_equal, np.ndarray):
-                                assert((input_gaussian_params.get(
-                                    key) == new_params.get(key)).all())
-                            else:
-                                assert(input_gaussian_params.get(
-                                    key) == new_params.get(key))
-
-            if _READ_GAUSSIAN_OUT:
-                # Run Muairss read:
-                yaml_file = os.path.join(
-                    test_dir, 'ethylene-muairss-gaussian-read.yaml')
-                sys.argv[1:] = [cell_file, yaml_file]
-                run_muairss()
-                self.assertTrue(os.path.exists("ethylene_clusters.txt"))
-                self.assertTrue(os.path.exists(
-                    "ethylene_ethylene_gaussian_clusters.dat"))
-
-        finally:
-            #  Remove all created files and folders
-            shutil.rmtree("muon-airss-out-gaussian")
-            if _READ_GAUSSIAN_OUT:
-                os.remove("ethylene_clusters.txt")
-                os.remove("ethylene_ethylene_gaussian_clusters.dat")
-                shutil.rmtree("ethylene_clusters")
-
-
-if __name__ == "__main__":
-    unittest.main()
-=======
-"""Tests for muairss with uep, dftb+ and castep"""
-
-import unittest
-
-import os
-import platform
-import sys
-import shutil
-import subprocess
-import glob
-from pymuonsuite.muairss import main as run_muairss
-from pymuonsuite.schemas import load_input_file, MuAirssSchema, UEPOptSchema
-from ase.io.castep import read_param
-from pymuonsuite.utils import list_to_string
-from soprano.utils import silence_stdio
-from ase import io
-
-_TEST_DIR = os.path.dirname(os.path.abspath(__file__))
-_TESTDATA_DIR = os.path.join(_TEST_DIR, "test_data/Si2")
-
-#  Setting _RUN_DFTB to True requires dftb+ to be installed locally
-#  and will test running dftb using the files output by muairss
-#  otherwise, the test will use previously generated dftb results
-_RUN_DFTB = False
-
-
-def _clean_testdata_dir():
-
-    os.chdir(_TESTDATA_DIR)
-
-    folders = [
-        "Si2_clusters",
-        "muon-airss-out-uep",
-        "muon-airss-out-castep",
-        "muon-airss-out-dftb",
-    ]
-
-    files = [
-        "Si2_clusters.txt",
-        "Si2_Si2_uep_clusters.dat",
-        "Si2_Si2_castep_clusters.dat",
-        "Si2_Si2_dftb+_clusters.dat",
-        "all.cell",
-    ]
-
-    for f in files:
-        try:
-            os.remove(f)
-        except FileNotFoundError:
-            pass
-
-    for f in folders:
-        try:
-            shutil.rmtree(f)
-        except FileNotFoundError:
-            pass
-
-
-class TestMuairss(unittest.TestCase):
-    def setUp(self):
-        _clean_testdata_dir()
-
-    def testUEP(self):
-        try:
-            yaml_file = os.path.join(_TESTDATA_DIR, "Si2-muairss-uep.yaml")
-            cell_file = os.path.join(_TESTDATA_DIR, "Si2.cell")
-            input_params = load_input_file(yaml_file, MuAirssSchema)
-
-            # Run Muairss write:
-            sys.argv[1:] = ["-tw", cell_file, yaml_file]
-            os.chdir(_TESTDATA_DIR)
-            run_muairss()
-            # Check all folders contain a yaml file
-            for (rootDir, subDirs, files) in os.walk("muon-airss-out-uep/uep/"):
-                for s in subDirs:
-                    expected_file = os.path.join(
-                        "muon-airss-out-uep/uep/" + s, s + ".yaml"
-                    )
-                    self.assertTrue(os.path.exists(expected_file))
-                    params = load_input_file(expected_file, UEPOptSchema)
-                    self.assertEqual(params["geom_steps"], input_params["geom_steps"])
-                    self.assertEqual(params["opt_tol"], input_params["geom_force_tol"])
-                    self.assertEqual(params["gw_factor"], input_params["uep_gw_factor"])
-
-            # Run UEP
-            if platform.system() == "Windows":
-                script_path = os.path.join(_TESTDATA_DIR, "script-uep-windows.ps1")
-                subprocess.call(["powershell", "-File", os.path.normpath(script_path)])
-            else:
-                subprocess.call(os.path.join(_TESTDATA_DIR, "script-uep"))
-
-            # Check all folders contain UEP file
-            for (rootDir, subDirs, files) in os.walk("muon-airss-out-uep/uep/"):
-                for s in subDirs:
-                    expected_file = os.path.join(
-                        "muon-airss-out-uep/uep/" + s, s + ".uep"
-                    )
-                    self.assertTrue(os.path.exists(expected_file))
-
-            sys.argv[1:] = [cell_file, yaml_file]
-            run_muairss()
-
-            self.assertTrue(os.path.exists("Si2_clusters.txt"))
-            self.assertTrue(os.path.exists("Si2_Si2_uep_clusters.dat"))
-        finally:
-            #  Remove all created files and folders
-            _clean_testdata_dir()
-
-    def testCASTEP(self):
-        try:
-            yaml_file = os.path.join(_TESTDATA_DIR, "Si2-muairss-castep.yaml")
-            cell_file = os.path.join(_TESTDATA_DIR, "Si2.cell")
-            param_file = os.path.join(_TESTDATA_DIR, "Si2.param")
-            input_params = load_input_file(yaml_file, MuAirssSchema)
-            with silence_stdio(True, True):
-                castep_param = read_param(param_file).param
-
-            # Run Muairss write:
-            sys.argv[1:] = ["-tw", cell_file, yaml_file]
-            os.chdir(_TESTDATA_DIR)
-            run_muairss()
-            # Check all folders contain a yaml file
-            for (rootDir, subDirs, files) in os.walk("muon-airss-out-castep/castep/"):
-                for s in subDirs:
-                    expected_file = os.path.join(
-                        "muon-airss-out-castep/castep/" + s, s + ".cell"
-                    )
-                    script_file = input_params["script_file"]
-                    if script_file is not None:
-                        expected_script = os.path.join(
-                            "muon-airss-out-castep/castep/" + s, "script.sh"
-                        )
-                        self.assertTrue(os.path.exists(expected_script))
-
-                    self.assertTrue(os.path.exists(expected_file))
-                    with silence_stdio():
-                        atoms = io.read(expected_file)
-                    self.assertEqual(
-                        atoms.calc.cell.kpoint_mp_grid.value,
-                        list_to_string(input_params["k_points_grid"]),
-                    )
-                    expected_param_file = os.path.join(
-                        "muon-airss-out-castep/castep/" + s, s + ".param"
-                    )
-                    self.assertTrue(os.path.exists(expected_param_file))
-                    with silence_stdio():
-                        output_castep_param = read_param(expected_param_file).param
-                    self.assertEqual(
-                        output_castep_param.cut_off_energy,
-                        castep_param.cut_off_energy,
-                    )
-                    self.assertEqual(
-                        output_castep_param.elec_energy_tol,
-                        castep_param.elec_energy_tol,
-                    )
-                    # below test didn't work as cell positions get rounded...
-                    # equal = atoms.cell == input_atoms.cell
-                    # self.assertTrue(equal.all())
-
-            yaml_file = os.path.join(_TESTDATA_DIR, "Si2-muairss-castep-read.yaml")
-            sys.argv[1:] = [cell_file, yaml_file]
-            run_muairss()
-
-            self.assertTrue(os.path.exists("Si2_clusters.txt"))
-            self.assertTrue(os.path.exists("Si2_Si2_castep_clusters.dat"))
-
-            # Test clustering_write_input has produced files we expect:
-            self.assertTrue(os.path.exists("Si2_clusters"))
-            calc_folder = "Si2_clusters/castep/"
-            for (rootDir, subDirs, files) in os.walk(calc_folder):
-                for s in subDirs:
-                    expected_file = os.path.join(calc_folder + s, s + ".cell")
-                    self.assertTrue(os.path.exists(expected_file))
-                    with silence_stdio():
-                        atoms = io.read(expected_file)
-                    self.assertEqual(
-                        atoms.calc.cell.kpoint_mp_grid.value,
-                        list_to_string(input_params["k_points_grid"]),
-                    )
-                    expected_param_file = os.path.join(calc_folder + s, s + ".param")
-                    self.assertTrue(os.path.exists(expected_param_file))
-                    with silence_stdio():
-                        output_castep_param = read_param(expected_param_file).param
-                    self.assertEqual(
-                        output_castep_param.cut_off_energy,
-                        castep_param.cut_off_energy,
-                    )
-                    self.assertEqual(
-                        output_castep_param.elec_energy_tol,
-                        castep_param.elec_energy_tol,
-                    )
-        finally:
-            # Remove all created files and folders
-            _clean_testdata_dir()
-
-    def testDFTB(self):
-        try:
-            yaml_file = os.path.join(_TESTDATA_DIR, "Si2-muairss-dftb.yaml")
-            cell_file = os.path.join(_TESTDATA_DIR, "Si2.cell")
-            input_params = load_input_file(yaml_file, MuAirssSchema)
-            with silence_stdio(True, True):
-                input_atoms = io.read(cell_file)
-
-            # Run Muairss write:
-            sys.argv[1:] = ["-tw", cell_file, yaml_file]
-            os.chdir(_TESTDATA_DIR)
-            run_muairss()
-            # Check all folders contain a dftb_in.hsd and geo_end.gen
-            for rootDir, subDirs, files in os.walk(
-                os.path.abspath("muon-airss-out-dftb/dftb+")
-            ):
-                expected_files = ["geo_end.gen", "dftb_in.hsd"]
-
-                for s in subDirs:
-                    count = 0
-                    for f in expected_files:
-                        f = os.path.join("muon-airss-out-dftb/dftb+/" + s, f)
-                        self.assertTrue(os.path.exists(f))
-                        if count == 0:
-                            with silence_stdio(True, True):
-                                atoms = io.read(f)
-                            equal = atoms.cell == input_atoms.cell
-                            self.assertTrue(equal.all())
-                        count += 1
-
-            # Run DFTB
-            if _RUN_DFTB:
-                subprocess.call(os.path.join(_TESTDATA_DIR, "script-dftb"))
-            else:
-                yaml_file = os.path.join(_TESTDATA_DIR, "Si2-muairss-dftb-read.yaml")
-
-            input_params = load_input_file(yaml_file, MuAirssSchema)
-
-            sys.argv[1:] = [cell_file, yaml_file]
-            run_muairss()
-            clust_folder = "Si2_clusters/dftb+"
-            self.assertTrue(os.path.exists(clust_folder))
-            self.assertTrue(
-                len(
-                    glob.glob(
-                        os.path.join(
-                            clust_folder,
-                            "*.{0}".format(input_params["clustering_save_format"]),
-                        )
-                    )
-                )
-                > 0
-            )
-
-            self.assertTrue(os.path.exists("Si2_clusters.txt"))
-            self.assertTrue(os.path.exists("Si2_Si2_dftb+_clusters.dat"))
-        finally:
-            #  Remove all created files and folders
-            _clean_testdata_dir()
-
-    def tearDown(self):
-        _clean_testdata_dir()
-
-
-if __name__ == "__main__":
-
-    unittest.main()
->>>>>>> b5817ca7
+"""Tests for muairss with uep, dftb+ and castep"""
+
+import unittest
+
+import os
+import platform
+import sys
+import shutil
+import subprocess
+import glob
+from pymuonsuite.muairss import main as run_muairss
+from pymuonsuite.schemas import load_input_file, MuAirssSchema, UEPOptSchema
+from ase.io.castep import read_param
+from pymuonsuite.utils import list_to_string
+from soprano.utils import silence_stdio
+from ase import io
+import numpy as np
+
+
+_TEST_DIR = os.path.dirname(os.path.abspath(__file__))
+_TESTDATA_DIR = os.path.join(_TEST_DIR, "test_data/Si2")
+
+#  Setting _RUN_DFTB to True requires dftb+ to be installed locally
+#  and will test running dftb using the files output by muairss
+#  otherwise, the test will use previously generated dftb results
+_RUN_DFTB = False
+
+_READ_GAUSSIAN_OUT = False
+
+
+def _clean_testdata_dir():
+
+    os.chdir(_TESTDATA_DIR)
+
+    folders = [
+        "Si2_clusters",
+        "ethylene_clusters" "muon-airss-out-uep",
+        "muon-airss-out-castep",
+        "muon-airss-out-dftb",
+        "muon-airss-out-gaussian",
+    ]
+
+    files = [
+        "Si2_clusters.txt",
+        "Si2_Si2_uep_clusters.dat",
+        "Si2_Si2_castep_clusters.dat",
+        "Si2_Si2_dftb+_clusters.dat",
+        "ethylene_clusters.txt" "ethylene_ethylene_gaussian_clusters.dat" "all.cell",
+    ]
+
+    for f in files:
+        try:
+            os.remove(f)
+        except FileNotFoundError:
+            pass
+
+    for f in folders:
+        try:
+            shutil.rmtree(f)
+        except FileNotFoundError:
+            pass
+
+
+class TestMuairss(unittest.TestCase):
+    def setUp(self):
+        _clean_testdata_dir()
+
+    def testUEP(self):
+        try:
+            yaml_file = os.path.join(_TESTDATA_DIR, "Si2-muairss-uep.yaml")
+            cell_file = os.path.join(_TESTDATA_DIR, "Si2.cell")
+            input_params = load_input_file(yaml_file, MuAirssSchema)
+
+            # Run Muairss write:
+            sys.argv[1:] = ["-tw", cell_file, yaml_file]
+            os.chdir(_TESTDATA_DIR)
+            run_muairss()
+            # Check all folders contain a yaml file
+            for (rootDir, subDirs, files) in os.walk("muon-airss-out-uep/uep/"):
+                for s in subDirs:
+                    expected_file = os.path.join(
+                        "muon-airss-out-uep/uep/" + s, s + ".yaml"
+                    )
+                    self.assertTrue(os.path.exists(expected_file))
+                    params = load_input_file(expected_file, UEPOptSchema)
+                    self.assertEqual(params["geom_steps"], input_params["geom_steps"])
+                    self.assertEqual(params["opt_tol"], input_params["geom_force_tol"])
+                    self.assertEqual(params["gw_factor"], input_params["uep_gw_factor"])
+
+            # Run UEP
+            if platform.system() == "Windows":
+                script_path = os.path.join(_TESTDATA_DIR, "script-uep-windows.ps1")
+                subprocess.call(["powershell", "-File", os.path.normpath(script_path)])
+            else:
+                subprocess.call(os.path.join(_TESTDATA_DIR, "script-uep"))
+
+            # Check all folders contain UEP file
+            for (rootDir, subDirs, files) in os.walk("muon-airss-out-uep/uep/"):
+                for s in subDirs:
+                    expected_file = os.path.join(
+                        "muon-airss-out-uep/uep/" + s, s + ".uep"
+                    )
+                    self.assertTrue(os.path.exists(expected_file))
+
+            sys.argv[1:] = [cell_file, yaml_file]
+            run_muairss()
+
+            self.assertTrue(os.path.exists("Si2_clusters.txt"))
+            self.assertTrue(os.path.exists("Si2_Si2_uep_clusters.dat"))
+        finally:
+            #  Remove all created files and folders
+            _clean_testdata_dir()
+
+    def testCASTEP(self):
+        try:
+            yaml_file = os.path.join(_TESTDATA_DIR, "Si2-muairss-castep.yaml")
+            cell_file = os.path.join(_TESTDATA_DIR, "Si2.cell")
+            param_file = os.path.join(_TESTDATA_DIR, "Si2.param")
+            input_params = load_input_file(yaml_file, MuAirssSchema)
+            with silence_stdio(True, True):
+                castep_param = read_param(param_file).param
+
+            # Run Muairss write:
+            sys.argv[1:] = ["-tw", cell_file, yaml_file]
+            os.chdir(_TESTDATA_DIR)
+            run_muairss()
+            # Check all folders contain a yaml file
+            for (rootDir, subDirs, files) in os.walk("muon-airss-out-castep/castep/"):
+                for s in subDirs:
+                    expected_file = os.path.join(
+                        "muon-airss-out-castep/castep/" + s, s + ".cell"
+                    )
+                    script_file = input_params["script_file"]
+                    if script_file is not None:
+                        expected_script = os.path.join(
+                            "muon-airss-out-castep/castep/" + s, "script.sh"
+                        )
+                        self.assertTrue(os.path.exists(expected_script))
+
+                    self.assertTrue(os.path.exists(expected_file))
+                    with silence_stdio():
+                        atoms = io.read(expected_file)
+                    self.assertEqual(
+                        atoms.calc.cell.kpoint_mp_grid.value,
+                        list_to_string(input_params["k_points_grid"]),
+                    )
+                    expected_param_file = os.path.join(
+                        "muon-airss-out-castep/castep/" + s, s + ".param"
+                    )
+                    self.assertTrue(os.path.exists(expected_param_file))
+                    with silence_stdio():
+                        output_castep_param = read_param(expected_param_file).param
+                    self.assertEqual(
+                        output_castep_param.cut_off_energy,
+                        castep_param.cut_off_energy,
+                    )
+                    self.assertEqual(
+                        output_castep_param.elec_energy_tol,
+                        castep_param.elec_energy_tol,
+                    )
+                    # below test didn't work as cell positions get rounded...
+                    # equal = atoms.cell == input_atoms.cell
+                    # self.assertTrue(equal.all())
+
+            yaml_file = os.path.join(_TESTDATA_DIR, "Si2-muairss-castep-read.yaml")
+            sys.argv[1:] = [cell_file, yaml_file]
+            run_muairss()
+
+            self.assertTrue(os.path.exists("Si2_clusters.txt"))
+            self.assertTrue(os.path.exists("Si2_Si2_castep_clusters.dat"))
+
+            # Test clustering_write_input has produced files we expect:
+            self.assertTrue(os.path.exists("Si2_clusters"))
+            calc_folder = "Si2_clusters/castep/"
+            for (rootDir, subDirs, files) in os.walk(calc_folder):
+                for s in subDirs:
+                    expected_file = os.path.join(calc_folder + s, s + ".cell")
+                    self.assertTrue(os.path.exists(expected_file))
+                    with silence_stdio():
+                        atoms = io.read(expected_file)
+                    self.assertEqual(
+                        atoms.calc.cell.kpoint_mp_grid.value,
+                        list_to_string(input_params["k_points_grid"]),
+                    )
+                    expected_param_file = os.path.join(calc_folder + s, s + ".param")
+                    self.assertTrue(os.path.exists(expected_param_file))
+                    with silence_stdio():
+                        output_castep_param = read_param(expected_param_file).param
+                    self.assertEqual(
+                        output_castep_param.cut_off_energy,
+                        castep_param.cut_off_energy,
+                    )
+                    self.assertEqual(
+                        output_castep_param.elec_energy_tol,
+                        castep_param.elec_energy_tol,
+                    )
+        finally:
+            # Remove all created files and folders
+            _clean_testdata_dir()
+
+    def testDFTB(self):
+        try:
+            yaml_file = os.path.join(_TESTDATA_DIR, "Si2-muairss-dftb.yaml")
+            cell_file = os.path.join(_TESTDATA_DIR, "Si2.cell")
+            input_params = load_input_file(yaml_file, MuAirssSchema)
+            with silence_stdio(True, True):
+                input_atoms = io.read(cell_file)
+
+            # Run Muairss write:
+            sys.argv[1:] = ["-tw", cell_file, yaml_file]
+            os.chdir(_TESTDATA_DIR)
+            run_muairss()
+            # Check all folders contain a dftb_in.hsd and geo_end.gen
+            for rootDir, subDirs, files in os.walk(
+                os.path.abspath("muon-airss-out-dftb/dftb+")
+            ):
+                expected_files = ["geo_end.gen", "dftb_in.hsd"]
+
+                for s in subDirs:
+                    count = 0
+                    for f in expected_files:
+                        f = os.path.join("muon-airss-out-dftb/dftb+/" + s, f)
+                        self.assertTrue(os.path.exists(f))
+                        if count == 0:
+                            with silence_stdio(True, True):
+                                atoms = io.read(f)
+                            np.all(atoms.cell == input_atoms.cell)
+                            np.allclose(atoms.positions, atoms.positions)
+                        count += 1
+
+            # Run DFTB
+            if _RUN_DFTB:
+                subprocess.call(os.path.join(_TESTDATA_DIR, "script-dftb"))
+            else:
+                yaml_file = os.path.join(_TESTDATA_DIR, "Si2-muairss-dftb-read.yaml")
+
+            input_params = load_input_file(yaml_file, MuAirssSchema)
+
+            sys.argv[1:] = [cell_file, yaml_file]
+            run_muairss()
+            clust_folder = "Si2_clusters/dftb+"
+            self.assertTrue(os.path.exists(clust_folder))
+            self.assertTrue(
+                len(
+                    glob.glob(
+                        os.path.join(
+                            clust_folder,
+                            "*.{0}".format(input_params["clustering_save_format"]),
+                        )
+                    )
+                )
+                > 0
+            )
+
+            self.assertTrue(os.path.exists("Si2_clusters.txt"))
+            self.assertTrue(os.path.exists("Si2_Si2_dftb+_clusters.dat"))
+        finally:
+            #  Remove all created files and folders
+            _clean_testdata_dir()
+
+    def test_gaussian(self):
+        """Test gaussian with muairss, in the case that we
+        have a structure with pbcs. By default, this only
+        tests writing out of gaussian input files
+        using muairss. By setting _READ_GAUSSIAN_OUT to True,
+        can test muairss read mode with gaussian, if you have
+        the appropriate files to do so."""
+
+        # We test gaussian with ethylene instead of Si2 because
+        # ethylene can be run with B3LYP/EPR-III
+
+        try:
+            test_dir = os.path.join(_TEST_DIR, "test_data/ethyleneMu/")
+            yaml_file = os.path.join(test_dir, "ethylene-muairss-gaussian.yaml")
+            cell_file = os.path.join(test_dir, "ethylene.com")
+            input_atoms = io.read(cell_file)
+            input_params = load_input_file(yaml_file, MuAirssSchema)
+            # These are the settings given in the gaussian input file that was
+            # specified in the input yaml file - we expect these to be applied
+            # in the gaussian input files written out by pm-muairss -tw
+            input_gaussian_params = io.read(
+                os.path.join(test_dir, input_params["gaussian_input"]),
+                attach_calculator=True,
+            ).calc.parameters
+
+            # Run Muairss write:
+            sys.argv[1:] = ["-tw", cell_file, yaml_file]
+            os.chdir(test_dir)
+            run_muairss()
+            # Check all folders contain a gaussian.com file with the
+            # expected atoms.
+            for rootDir, subDirs, files in os.walk(
+                os.path.abspath("muon-airss-out-gaussian/gaussian")
+            ):
+
+                for s in subDirs:
+                    f = os.path.join(
+                        "muon-airss-out-gaussian/gaussian/" + s, s + ".com"
+                    )
+                    self.assertTrue(os.path.exists(f))
+                    atoms = io.read(f, attach_calculator=True)
+                    # We check that the cell is the same for the atoms written
+                    # out as it was for the structure provided
+                    assert np.all(atoms.cell == input_atoms.cell)
+                    # Check that the positions of the atoms are the same as
+                    # those provided, except for the muon, because that was
+                    # added later:
+                    assert np.allclose(atoms.positions[:-1], input_atoms.positions)
+                    new_params = atoms.calc.parameters
+                    # Check all of the other settings in the input file have
+                    # been applied as expected from the gaussian input file
+                    # that was provided in the input yaml
+                    for key, value in input_gaussian_params.items():
+                        # All parameters should be the same except for the
+                        # isolist and nmagmlist because here we will have
+                        # added in the muon mass and magnetic moment.
+                        if key not in ["nmagmlist", "isolist"]:
+                            params_equal = input_gaussian_params.get(
+                                key
+                            ) == new_params.get(key)
+                            if isinstance(params_equal, np.ndarray):
+                                assert (
+                                    input_gaussian_params.get(key)
+                                    == new_params.get(key)
+                                ).all()
+                            else:
+                                assert input_gaussian_params.get(key) == new_params.get(
+                                    key
+                                )
+
+            if _READ_GAUSSIAN_OUT:
+                # Run Muairss read:
+                yaml_file = os.path.join(
+                    test_dir, "ethylene-muairss-gaussian-read.yaml"
+                )
+                sys.argv[1:] = [cell_file, yaml_file]
+                run_muairss()
+                self.assertTrue(os.path.exists("ethylene_clusters.txt"))
+                self.assertTrue(
+                    os.path.exists("ethylene_ethylene_gaussian_clusters.dat")
+                )
+
+        finally:
+            #  Remove all created files and folders
+            _clean_testdata_dir()
+
+    def tearDown(self):
+        _clean_testdata_dir()
+
+
+if __name__ == "__main__":
+
+    unittest.main()