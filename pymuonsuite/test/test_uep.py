"""Tests for ReadWriteUEP methods"""

import glob
import os
import shutil
import sys
import unittest

<<<<<<< HEAD
import numpy as np
from ase import Atoms, io
from scipy.constants import physical_constants as pcnst
=======
from ase import io

import numpy as np

from pymuonsuite.calculate.uep.__main__ import plot_entry
from pymuonsuite.calculate.uep.charged import ChargeDistribution
>>>>>>> 00d00fec
from pymuonsuite.io.uep import ReadWriteUEP
from pymuonsuite.schemas import MuAirssSchema, load_input_file

<<<<<<< HEAD
from pymuonsuite.schemas import load_input_file, MuAirssSchema, UEPOptSchema
from pymuonsuite.utils import get_element_from_custom_symbol
=======
>>>>>>> 00d00fec
from soprano.utils import silence_stdio

_TEST_DIR = os.path.dirname(os.path.abspath(__file__))
_TESTDATA_DIR = os.path.join(_TEST_DIR, "test_data")


class TestReadWriteUEP(unittest.TestCase):
    def test_read_fails_when_folder_empty(self):
        sname = "Si2_1"
        folder = _TESTDATA_DIR  # does not contain any uep files
        reader = ReadWriteUEP()
        # test that we do not get any result for trying to read
        # an empty folder:
<<<<<<< HEAD
        with self.assertRaises(OSError) as context:
            reader.read(folder, sname)

        self.assertIn("could not read UEP file", str(context.exception))

    def test_read(self):
        sname = "Si2_1"
        reader = ReadWriteUEP()
=======
        with self.assertRaises(OSError) as e:
            reader.read(folder, sname)
        self.assertIn("could not read UEP file in", str(e.exception))
>>>>>>> 00d00fec

        folder = os.path.join(_TESTDATA_DIR, "Si2/uep-result")
        # tests uep file being read, and compares structure to
        # that in the xyz file - these should be equal
        read_uep = reader.read(folder, sname)
        read_xyz = io.read(os.path.join(folder, sname + ".xyz"))

        self.assertTrue(np.all(read_uep.numbers == read_xyz.numbers))
        self.assertTrue(np.allclose(read_uep.positions, read_xyz.positions, atol=1e-3))
        self.assertTrue(np.all(read_uep.pbc == read_xyz.pbc))
        self.assertTrue(np.allclose(read_uep.cell, read_xyz.cell))

        # These are results contained in the uep pickle file
        Eclass = -8.843094140155303
        Ezp = 0.11128549781255458
        Etot = -8.731808642342749
        # Check these have been read correctly:
        self.assertEqual(read_uep.calc._Eclass, Eclass)
        self.assertEqual(read_uep.calc._Ezp, Ezp)
        self.assertEqual(read_uep.calc._Etot, Etot)

    def test_create_calc(self):
        folder = os.path.join(_TESTDATA_DIR, "Si2")

        def check_geom_opt_params(calc, params):
            self.assertEqual(calc.label, params["name"])
            self.assertEqual(calc.geom_steps, params["geom_steps"])
            self.assertEqual(calc.gw_factor, params["uep_gw_factor"])
            self.assertEqual(calc.opt_tol, params["geom_force_tol"])
            self.assertEqual(calc.save_structs, params["uep_save_structs"])

        # In the case that a params dict is provided, the values for the
        # parameters should be taken from here:
        params = {
            "name": "Si2",
            "charged": True,
            "geom_steps": 300,
            "uep_gw_factor": 4.0,
            "geom_force_tol": 0.05,
            "uep_save_structs": False,
            "uep_chden": "Si2.den_fmt",
        }

        reader = ReadWriteUEP(params=params)
        with silence_stdio():
            a = io.read(os.path.join(folder, "Si2.cell"))

        calc = reader._create_calculator(a, folder, "Si2")
        check_geom_opt_params(calc, params)

        # In the case that we do not supply a params dict or a calculator,
        # the new calculator should get the default settings:
        reader = ReadWriteUEP()

        params = {
            "name": "Si2",
            "geom_steps": 30,
            "uep_gw_factor": 5.0,
            "geom_force_tol": 1e-5,
            "uep_save_structs": True,
        }

        calc = reader._create_calculator(a, folder, "Si2")
        check_geom_opt_params(calc, params)

    def test_write_succeeds_when_charged_true(self):
        # read in cell file to get atom
        try:
            input_folder = _TESTDATA_DIR + "/Si2"
            os.chdir(input_folder)

            output_folder = "test_save"
            os.mkdir(output_folder)

            with silence_stdio():
                atoms = io.read("Si2.cell")

            # test writing geom_opt output
            param_file = "Si2-muairss-uep.yaml"
            params = load_input_file(param_file, MuAirssSchema)

            reader = ReadWriteUEP(params=params)

            reader.write(atoms, output_folder)

            self.assertTrue(
                os.path.exists(os.path.join(output_folder, "test_save.yaml"))
            )
        finally:
            shutil.rmtree("test_save")

    def test_write_fails_when_charged_false(self):
        # read in cell file to get atom
        try:
            input_folder = _TESTDATA_DIR + "/Si2"
            os.chdir(input_folder)

            output_folder = "test_save"
            os.mkdir(output_folder)

            with silence_stdio():
                atoms = io.read("Si2.cell")

            # test writing geom_opt output
            param_file = "Si2-muairss-uep.yaml"
            params = load_input_file(param_file, MuAirssSchema)

            reader = ReadWriteUEP(params=params)

            reader.write(atoms, output_folder)

            self.assertTrue(
                os.path.exists(os.path.join(output_folder, "test_save.yaml"))
            )

            params["charged"] = False

            reader = ReadWriteUEP(params=params)
<<<<<<< HEAD

            with self.assertRaises(RuntimeError) as context:
                reader.write(atoms, output_folder)

            self.assertIn(
                "Can't use UEP method for neutral system", str(context.exception)
            )

        finally:
            shutil.rmtree("test_save")

    def test_write_uses_correct_particle_mass(self):

        # read in cell file to get atom
        try:
            input_folder = _TESTDATA_DIR + "/Si2"
            os.chdir(input_folder)

            output_folder = "test_save"
            os.mkdir(output_folder)

            with silence_stdio():
                atoms = io.read("Si2.cell")

            # test writing geom_opt output
            param_file = "Si2-muairss-uep-Li8.yaml"
            params = load_input_file(param_file, MuAirssSchema)

            mu_symbol_element = get_element_from_custom_symbol(params["mu_symbol"])

            atoms += Atoms(
                mu_symbol_element,
                positions=[(0, 0, 0)],
                masses=[params["particle_mass_amu"]],
            )
            reader = ReadWriteUEP(params=params)

            reader.write(atoms, output_folder)

            expected_file = os.path.join(output_folder, "test_save.yaml")
            self.assertTrue(os.path.exists(expected_file))
            uep_params = load_input_file(expected_file, UEPOptSchema)

            self.assertEqual(
                uep_params["particle_mass"],
                params["particle_mass_amu"] * pcnst["atomic mass constant"][0],
            )

=======
            with self.assertRaises(RuntimeError) as e:
                reader.write(atoms, output_folder)
            self.assertIn("Can't use UEP method for neutral system", str(e.exception))
>>>>>>> 00d00fec
        finally:
            shutil.rmtree("test_save")


class TestPlotUEP(unittest.TestCase):
    def tearDown(self):
        for f in glob.glob("Si8.*.*.dat"):
            os.remove(f)

    def test_plot(self):
        input_folder = _TESTDATA_DIR + "/Si8"
        os.chdir(input_folder)
        sys.argv[1:] = ["Si8.yaml"]
        plot_entry()
        for i in (1, 2, 3):
            self.assertTrue(os.path.exists(f"Si8.line.{i}.dat"))
        for i in (1, 2):
            self.assertTrue(os.path.exists(f"Si8.plane.{i}.dat"))

    def test_plot_invalid_line(self):
        input_folder = _TESTDATA_DIR + "/Si8"
        os.chdir(input_folder)
        sys.argv[1:] = ["Si8-invalid-line.yaml"]
        with self.assertRaises(SystemExit):
            plot_entry()

    def test_plot_invalid_plane(self):
        input_folder = _TESTDATA_DIR + "/Si8"
        os.chdir(input_folder)
        sys.argv[1:] = ["Si8-invalid-plane.yaml"]
        with self.assertRaises(SystemExit):
            plot_entry()


class TestChargeDistribution(unittest.TestCase):
    def tearDown(self):
        for f in glob.glob("test.*"):
            os.remove(f)

    def test_validate_points(self):
        input_folder = _TESTDATA_DIR + "/Si2"
        os.chdir(input_folder)
        charge_distribution = ChargeDistribution("Si2")
        self.assertTrue(
            np.all(charge_distribution._validate_points([0, 0, 0]) == [[0, 0, 0]])
        )
        self.assertTrue(
            np.all(charge_distribution._validate_points([[0, 0, 0]]) == [[0, 0, 0]])
        )
        self.assertTrue(
            np.all(
                charge_distribution._validate_points([[0, 0, 0], [1, 1, 1]])
                == [[0, 0, 0], [1, 1, 1]]
            )
        )

    def test_basic(self):
        input_folder = _TESTDATA_DIR + "/Si2"
        os.chdir(input_folder)
        charge_distribution = ChargeDistribution("Si2")

        self.assertTrue(
            np.allclose(
                charge_distribution.cell,
                [
                    [2.6954645, 2.6954645, 0.0],
                    [2.6954645, 0.0, 2.6954645],
                    [0.0, 2.6954645, 2.6954645],
                ],
            )
        )
        self.assertAlmostEqual(charge_distribution.volume, 39.1679503)
        self.assertTrue(charge_distribution.chemical_symbols == ["Si", "Si"])
        self.assertTrue(
            np.allclose(
                charge_distribution.positions,
                [[0.0, 0.0, 0.0], [1.34773225, 1.34773225, 1.34773225]],
            )
        )
        self.assertTrue(
            np.allclose(
                charge_distribution.scaled_positions, [[0, 0, 0], [0.25, 0.25, 0.25]]
            )
        )
        self.assertFalse(charge_distribution.has_spin)
        self.assertAlmostEqual(charge_distribution.thomasFermiE, 0.3015282)

    def test_spin(self):
        input_folder = _TESTDATA_DIR + "/YbCuAs2"
        os.chdir(input_folder)
        charge_distribution = ChargeDistribution("YbCuAs2")

        self.assertTrue(
            np.allclose(
                charge_distribution.cell,
                [[3.842, 0.0, 0.0], [0.0, 3.842, 0.0], [0.0, 0.0, 9.743]],
            )
        )
        self.assertAlmostEqual(charge_distribution.volume, 143.8160723)
        self.assertTrue(
            charge_distribution.chemical_symbols
            == ["Cu", "Cu", "As", "As", "As", "As", "Yb", "Yb"]
        )
        self.assertTrue(
            np.allclose(
                charge_distribution.positions,
                [
                    [2.8815, 0.9605, 4.8715],
                    [0.9605, 2.8815, 4.8715],
                    [2.8815, 0.9605, 0.0],
                    [0.9605, 2.8815, 0.0],
                    [2.8815, 2.8815, 3.32962154],
                    [0.9605, 0.9605, 6.41337847],
                    [0.9605, 0.9605, 2.30306983],
                    [2.8815, 2.8815, 7.43993017],
                ],
            )
        )
        self.assertTrue(
            np.allclose(
                charge_distribution.scaled_positions,
                [
                    [0.75, 0.25, 0.5],
                    [0.25, 0.75, 0.5],
                    [0.75, 0.25, 0.0],
                    [0.25, 0.75, 0.0],
                    [0.75, 0.75, 0.341745],
                    [0.25, 0.25, 0.658255],
                    [0.25, 0.25, 0.236382],
                    [0.75, 0.75, 0.763618],
                ],
            )
        )
        self.assertTrue(charge_distribution.has_spin)
        self.assertAlmostEqual(charge_distribution.thomasFermiE, 6.2406736)

    def test_charged(self):
        input_folder = _TESTDATA_DIR + "/Si2"
        os.chdir(input_folder)
        with self.assertRaises(RuntimeError) as e:
            ChargeDistribution("Si2-charged")
        self.assertIn("Cell is not neutral", str(e.exception))


if __name__ == "__main__":

    unittest.main()<|MERGE_RESOLUTION|>--- conflicted
+++ resolved
@@ -6,26 +6,18 @@
 import sys
 import unittest
 
-<<<<<<< HEAD
-import numpy as np
 from ase import Atoms, io
-from scipy.constants import physical_constants as pcnst
-=======
-from ase import io
 
 import numpy as np
 
 from pymuonsuite.calculate.uep.__main__ import plot_entry
 from pymuonsuite.calculate.uep.charged import ChargeDistribution
->>>>>>> 00d00fec
 from pymuonsuite.io.uep import ReadWriteUEP
-from pymuonsuite.schemas import MuAirssSchema, load_input_file
-
-<<<<<<< HEAD
-from pymuonsuite.schemas import load_input_file, MuAirssSchema, UEPOptSchema
+from pymuonsuite.schemas import MuAirssSchema, UEPOptSchema, load_input_file
 from pymuonsuite.utils import get_element_from_custom_symbol
-=======
->>>>>>> 00d00fec
+
+from scipy.constants import physical_constants as pcnst
+
 from soprano.utils import silence_stdio
 
 _TEST_DIR = os.path.dirname(os.path.abspath(__file__))
@@ -39,7 +31,6 @@
         reader = ReadWriteUEP()
         # test that we do not get any result for trying to read
         # an empty folder:
-<<<<<<< HEAD
         with self.assertRaises(OSError) as context:
             reader.read(folder, sname)
 
@@ -48,11 +39,6 @@
     def test_read(self):
         sname = "Si2_1"
         reader = ReadWriteUEP()
-=======
-        with self.assertRaises(OSError) as e:
-            reader.read(folder, sname)
-        self.assertIn("could not read UEP file in", str(e.exception))
->>>>>>> 00d00fec
 
         folder = os.path.join(_TESTDATA_DIR, "Si2/uep-result")
         # tests uep file being read, and compares structure to
@@ -171,7 +157,6 @@
             params["charged"] = False
 
             reader = ReadWriteUEP(params=params)
-<<<<<<< HEAD
 
             with self.assertRaises(RuntimeError) as context:
                 reader.write(atoms, output_folder)
@@ -220,11 +205,6 @@
                 params["particle_mass_amu"] * pcnst["atomic mass constant"][0],
             )
 
-=======
-            with self.assertRaises(RuntimeError) as e:
-                reader.write(atoms, output_folder)
-            self.assertIn("Can't use UEP method for neutral system", str(e.exception))
->>>>>>> 00d00fec
         finally:
             shutil.rmtree("test_save")
 
